.assembly extern System
{
	.publickeytoken = (B7 7A 5C 56 19 34 E0 89)
	.ver 4:0:0:0
}
.assembly extern System.Core
{
	.publickeytoken = (B7 7A 5C 56 19 34 E0 89)
	.ver 4:0:0:0
}
.assembly extern System.Xml.Linq
{
	.publickeytoken = (B7 7A 5C 56 19 34 E0 89)
	.ver 4:0:0:0
}
.assembly extern mscorlib
{
	.publickeytoken = (B7 7A 5C 56 19 34 E0 89)
	.ver 4:0:0:0
}
.assembly liblinux
{
	.custom instance void [mscorlib]System.CLSCompliantAttribute::.ctor(bool) = { bool(true) }
	.custom instance void [mscorlib]System.Runtime.CompilerServices.ExtensionAttribute::.ctor() = { }
	.custom instance void [mscorlib]System.Runtime.CompilerServices.InternalsVisibleToAttribute::.ctor(string) = { string('liblinux.IO, PublicKey=002400000480000094000000060200000024000052534131000400000100010007d1fa57c4aed9f0a32e84aa0faefd0de9e8fd6aec8f87fb03766c834c99921eb23be79ad9d5dcc1dd9ad236132102900b723cf980957fc4e177108fc607774f29e8320e92ea05ece4e821c0a5efe8f1645c4c0c93c1ab99285d622caa652c1dfad63d745d6f2de5f17e5eaf0fc4963d261c8a12436518206dc093344d5ad293') }
	.custom instance void [mscorlib]System.Runtime.InteropServices.ComVisibleAttribute::.ctor(bool) = { bool(false) }
	.publickey = (00 24 00 00 04 80 00 00 94 00 00 00 06 02 00 00 00 24 00 00 52 53 41 31 00 04 00 00 01 00 01 00 07 D1 FA 57 C4 AE D9 F0 A3 2E 84 AA 0F AE FD 0D E9 E8 FD 6A EC 8F 87 FB 03 76 6C 83 4C 99 92 1E B2 3B E7 9A D9 D5 DC C1 DD 9A D2 36 13 21 02 90 0B 72 3C F9 80 95 7F C4 E1 77 10 8F C6 07 77 4F 29 E8 32 0E 92 EA 05 EC E4 E8 21 C0 A5 EF E8 F1 64 5C 4C 0C 93 C1 AB 99 28 5D 62 2C AA 65 2C 1D FA D6 3D 74 5D 6F 2D E5 F1 7E 5E AF 0F C4 96 3D 26 1C 8A 12 43 65 18 20 6D C0 93 34 4D 5A D2 93)
	.hash algorithm 0x00008004
<<<<<<< HEAD
	.ver 14:0:0:0
=======
	.ver 16:0:0:0
>>>>>>> b6f9bdea
}
.namespace liblinux
{
	.class public sealed AuthenticationMode
		extends [mscorlib]System.Enum
	{
		.field public rtspecialname specialname int32 value__
		.field static public literal valuetype liblinux.AuthenticationMode Password = int32(0x00000000)
		.field static public literal valuetype liblinux.AuthenticationMode PrivateKey = int32(0x00000001)
	}
	.class public abstract ConnectionInfo
		extends [mscorlib]System.Object
	{
		.method public hidebysig specialname 
			instance string get_HostNameOrAddress()
		{
			ret
		}
		.method famorassem hidebysig specialname 
			instance void set_HostNameOrAddress(string 'value')
		{
			ret
		}
		.method public hidebysig specialname 
			instance int32 get_Port()
		{
			ret
		}
		.method famorassem hidebysig specialname 
			instance void set_Port(int32 'value')
		{
			ret
		}
		.method public hidebysig specialname 
			instance valuetype [mscorlib]System.TimeSpan get_Timeout()
		{
			ret
		}
		.method famorassem hidebysig specialname 
			instance void set_Timeout(valuetype [mscorlib]System.TimeSpan 'value')
		{
			ret
		}
		.method public hidebysig specialname 
			instance string get_UserName()
		{
			ret
		}
		.method famorassem hidebysig specialname 
			instance void set_UserName(string 'value')
		{
			ret
		}
		.method famorassem virtual hidebysig newslot abstract specialname 
			instance valuetype liblinux.AuthenticationMode get_AuthenticationMode()
		{
		}
		.method public virtual hidebysig 
			instance bool Equals(object obj)
		{
			ret
		}
		.method public virtual hidebysig 
			instance int32 GetHashCode()
		{
			ret
		}
		.method public virtual hidebysig 
			instance string ToString()
		{
			ret
		}
		.method public hidebysig 
			instance int32 ToInt()
		{
			ret
		}
		.method famorassem virtual hidebysig newslot 
			instance void OnAfterConnect(bool succeeded)
		{
			ret
		}
		.method family hidebysig specialname 
			instance void .ctor()
		{
			ret
		}
		.property instance valuetype liblinux.AuthenticationMode AuthenticationMode()
		{
			.get instance valuetype liblinux.AuthenticationMode liblinux.ConnectionInfo::get_AuthenticationMode()
		}
		.property instance string HostNameOrAddress()
		{
			.get instance string liblinux.ConnectionInfo::get_HostNameOrAddress()
			.set instance void liblinux.ConnectionInfo::set_HostNameOrAddress(string)
		}
		.property instance int32 Port()
		{
			.get instance int32 liblinux.ConnectionInfo::get_Port()
			.set instance void liblinux.ConnectionInfo::set_Port(int32)
		}
		.property instance valuetype [mscorlib]System.TimeSpan Timeout()
		{
			.get instance valuetype [mscorlib]System.TimeSpan liblinux.ConnectionInfo::get_Timeout()
			.set instance void liblinux.ConnectionInfo::set_Timeout(valuetype [mscorlib]System.TimeSpan)
		}
		.property instance string UserName()
		{
			.get instance string liblinux.ConnectionInfo::get_UserName()
			.set instance void liblinux.ConnectionInfo::set_UserName(string)
		}
	}
	.class public ErrorOccuredEventArgs
		extends [mscorlib]System.EventArgs
	{
		.method public hidebysig specialname 
			instance class [mscorlib]System.Exception get_Exception()
		{
			ret
		}
		.method public hidebysig specialname 
			instance void .ctor(class [mscorlib]System.Exception exception)
		{
			ret
		}
		.property instance class [mscorlib]System.Exception Exception()
		{
			.get instance class [mscorlib]System.Exception liblinux.ErrorOccuredEventArgs::get_Exception()
		}
	}
	.class public ExceptionBase
		extends [mscorlib]System.Exception
	{
		.method public hidebysig specialname 
			instance void .ctor()
		{
			ret
		}
		.method public hidebysig specialname 
			instance void .ctor(string message)
		{
			ret
		}
		.method public hidebysig specialname 
			instance void .ctor(class [mscorlib]System.Exception innerException)
		{
			ret
		}
		.method public hidebysig specialname 
			instance void .ctor(string message, class [mscorlib]System.Exception innerException)
		{
			ret
		}
	}
	.class public interface abstract IRemoteSystem
		implements liblinux.IRemoteSystemBare, [mscorlib]System.IDisposable
	{
		.method public virtual hidebysig newslot abstract specialname 
			instance class 'liblinux.IO.IRemoteFileSystem' get_FileSystem()
		{
		}
		.property instance class 'liblinux.IO.IRemoteFileSystem' FileSystem()
		{
			.get instance class 'liblinux.IO.IRemoteFileSystem' liblinux.IRemoteSystem::get_FileSystem()
		}
	}
	.class public interface abstract IRemoteSystemBare
		implements [mscorlib]System.IDisposable
	{
		.method public virtual hidebysig newslot abstract specialname 
			instance void add_Disconnected(class [mscorlib]System.EventHandler 'value')
		{
			.custom instance void [mscorlib]System.Runtime.CompilerServices.CompilerGeneratedAttribute::.ctor() = { }
		}
		.method public virtual hidebysig newslot abstract specialname 
			instance void remove_Disconnected(class [mscorlib]System.EventHandler 'value')
		{
			.custom instance void [mscorlib]System.Runtime.CompilerServices.CompilerGeneratedAttribute::.ctor() = { }
		}
		.method public virtual hidebysig newslot abstract specialname 
			instance void add_ErrorOccured(class [mscorlib]'System.EventHandler`1'<class liblinux.ErrorOccuredEventArgs> 'value')
		{
			.custom instance void [mscorlib]System.Runtime.CompilerServices.CompilerGeneratedAttribute::.ctor() = { }
		}
		.method public virtual hidebysig newslot abstract specialname 
			instance void remove_ErrorOccured(class [mscorlib]'System.EventHandler`1'<class liblinux.ErrorOccuredEventArgs> 'value')
		{
			.custom instance void [mscorlib]System.Runtime.CompilerServices.CompilerGeneratedAttribute::.ctor() = { }
		}
		.method public virtual hidebysig newslot abstract specialname 
			instance bool get_IsConnected()
		{
		}
		.method public virtual hidebysig newslot abstract specialname 
			instance class liblinux.ConnectionInfo get_ConnectionInfo()
		{
		}
		.method public virtual hidebysig newslot abstract specialname 
			instance class liblinux.Shell.ICommandingShell get_Shell()
		{
		}
		.method public virtual hidebysig newslot abstract 
			instance void Connect(class liblinux.ConnectionInfo connectionInfo)
		{
		}
		.method public virtual hidebysig newslot abstract 
			instance void Connect(string hostNameOrAddress, string userName, class [mscorlib]System.Security.SecureString password)
		{
		}
		.method public virtual hidebysig newslot abstract 
			instance void Connect(string hostNameOrAddress, int32 timeout, string userName, class [mscorlib]System.Security.SecureString password)
		{
		}
		.method public virtual hidebysig newslot abstract 
			instance void Connect(string hostNameOrAddress, valuetype [mscorlib]System.TimeSpan timeout, string userName, class [mscorlib]System.Security.SecureString password)
		{
		}
		.method public virtual hidebysig newslot abstract 
			instance void Connect(string hostNameOrAddress, int32 port, int32 timeout, string userName, class [mscorlib]System.Security.SecureString password)
		{
		}
		.method public virtual hidebysig newslot abstract 
			instance void Connect(string hostNameOrAddress, int32 port, valuetype [mscorlib]System.TimeSpan timeout, string userName, class [mscorlib]System.Security.SecureString password)
		{
		}
		.method public virtual hidebysig newslot abstract 
			instance void Connect(string hostNameOrAddress, string userName, string privateFileName, class [mscorlib]System.Security.SecureString passphrase)
		{
		}
		.method public virtual hidebysig newslot abstract 
			instance void Connect(string hostNameOrAddress, int32 timeout, string userName, string privateFileName, class [mscorlib]System.Security.SecureString passphrase)
		{
		}
		.method public virtual hidebysig newslot abstract 
			instance void Connect(string hostNameOrAddress, valuetype [mscorlib]System.TimeSpan timeout, string userName, string privateFileName, class [mscorlib]System.Security.SecureString passphrase)
		{
		}
		.method public virtual hidebysig newslot abstract 
			instance void Connect(string hostNameOrAddress, int32 port, int32 timeout, string userName, string privateFileName, class [mscorlib]System.Security.SecureString passphrase)
		{
		}
		.method public virtual hidebysig newslot abstract 
			instance void Connect(string hostNameOrAddress, int32 port, valuetype [mscorlib]System.TimeSpan timeout, string userName, string privateFileName, class [mscorlib]System.Security.SecureString passphrase)
		{
		}
		.method public virtual hidebysig newslot abstract 
			instance void Disconnect()
		{
		}
		.event [mscorlib]System.EventHandler Disconnected
		{
			.addon instance void liblinux.IRemoteSystemBare::add_Disconnected(class [mscorlib]System.EventHandler)
			.removeon instance void liblinux.IRemoteSystemBare::remove_Disconnected(class [mscorlib]System.EventHandler)
		}
		.event class [mscorlib]'System.EventHandler`1'<class liblinux.ErrorOccuredEventArgs> ErrorOccured
		{
			.addon instance void liblinux.IRemoteSystemBare::add_ErrorOccured(class [mscorlib]'System.EventHandler`1'<class liblinux.ErrorOccuredEventArgs>)
			.removeon instance void liblinux.IRemoteSystemBare::remove_ErrorOccured(class [mscorlib]'System.EventHandler`1'<class liblinux.ErrorOccuredEventArgs>)
		}
		.property instance class liblinux.ConnectionInfo ConnectionInfo()
		{
			.get instance class liblinux.ConnectionInfo liblinux.IRemoteSystemBare::get_ConnectionInfo()
		}
		.property instance bool IsConnected()
		{
			.get instance bool liblinux.IRemoteSystemBare::get_IsConnected()
		}
		.property instance class liblinux.Shell.ICommandingShell Shell()
		{
			.get instance class liblinux.Shell.ICommandingShell liblinux.IRemoteSystemBare::get_Shell()
		}
	}
	.class public LinuxSystem
		extends liblinux.UnixSystem
	{
		.method public hidebysig specialname 
			instance void .ctor()
		{
			ret
		}
		.method public hidebysig specialname 
			instance void .ctor(class liblinux.ConnectionInfo connectionInfo)
		{
			ret
		}
		.method public hidebysig specialname 
			instance void .ctor(string hostNameOrAddress, string userName, class [mscorlib]System.Security.SecureString password)
		{
			ret
		}
		.method public hidebysig specialname 
			instance void .ctor(string hostNameOrAddress, int32 timeout, string userName, class [mscorlib]System.Security.SecureString password)
		{
			ret
		}
		.method public hidebysig specialname 
			instance void .ctor(string hostNameOrAddress, valuetype [mscorlib]System.TimeSpan timeout, string userName, class [mscorlib]System.Security.SecureString password)
		{
			ret
		}
		.method public hidebysig specialname 
			instance void .ctor(string hostNameOrAddress, int32 port, int32 timeout, string userName, class [mscorlib]System.Security.SecureString password)
		{
			ret
		}
		.method public hidebysig specialname 
			instance void .ctor(string hostNameOrAddress, int32 port, valuetype [mscorlib]System.TimeSpan timeout, string userName, class [mscorlib]System.Security.SecureString password)
		{
			ret
		}
		.method public hidebysig specialname 
			instance void .ctor(string hostNameOrAddress, string userName, string privateFileName, class [mscorlib]System.Security.SecureString passphrase)
		{
			ret
		}
		.method public hidebysig specialname 
			instance void .ctor(string hostNameOrAddress, int32 timeout, string userName, string privateFileName, class [mscorlib]System.Security.SecureString passphrase)
		{
			ret
		}
		.method public hidebysig specialname 
			instance void .ctor(string hostNameOrAddress, valuetype [mscorlib]System.TimeSpan timeout, string userName, string privateFileName, class [mscorlib]System.Security.SecureString passphrase)
		{
			ret
		}
		.method public hidebysig specialname 
			instance void .ctor(string hostNameOrAddress, int32 port, int32 timeout, string userName, string privateFileName, class [mscorlib]System.Security.SecureString passphrase)
		{
			ret
		}
		.method public hidebysig specialname 
			instance void .ctor(string hostNameOrAddress, int32 port, valuetype [mscorlib]System.TimeSpan timeout, string userName, string privateFileName, class [mscorlib]System.Security.SecureString passphrase)
		{
			ret
		}
	}
	.class public sealed ModelId
		extends [mscorlib]System.Enum
	{
		.field public rtspecialname specialname int32 value__
		.field static public literal valuetype liblinux.ModelId Pi1ModelA = int32(0x00000003)
			.custom instance void [System]System.ComponentModel.DescriptionAttribute::.ctor(string) = { string('Raspberry Pi 1 Model A') }
		.field static public literal valuetype liblinux.ModelId Pi1ModelAPlus = int32(0x00000005)
			.custom instance void [System]System.ComponentModel.DescriptionAttribute::.ctor(string) = { string('Raspberry Pi 1 Model A+') }
		.field static public literal valuetype liblinux.ModelId Pi1ModelB = int32(0x00000001)
			.custom instance void [System]System.ComponentModel.DescriptionAttribute::.ctor(string) = { string('Raspberry Pi 1 Model B') }
		.field static public literal valuetype liblinux.ModelId Pi1ModelBPlus = int32(0x00000004)
			.custom instance void [System]System.ComponentModel.DescriptionAttribute::.ctor(string) = { string('Raspberry Pi 1 Model B+') }
		.field static public literal valuetype liblinux.ModelId Pi1ModelBRev2 = int32(0x00000002)
			.custom instance void [System]System.ComponentModel.DescriptionAttribute::.ctor(string) = { string('Raspberry Pi 1 Model B Rev. 2.0') }
		.field static public literal valuetype liblinux.ModelId Pi2ModelB = int32(0x00000007)
			.custom instance void [System]System.ComponentModel.DescriptionAttribute::.ctor(string) = { string('Raspberry Pi 2 Model B') }
		.field static public literal valuetype liblinux.ModelId Pi3ModelB = int32(0x00000009)
			.custom instance void [System]System.ComponentModel.DescriptionAttribute::.ctor(string) = { string('Raspberry Pi 3 Model B') }
		.field static public literal valuetype liblinux.ModelId PiComputeModule = int32(0x00000006)
			.custom instance void [System]System.ComponentModel.DescriptionAttribute::.ctor(string) = { string('Raspberry Pi Compute Module') }
		.field static public literal valuetype liblinux.ModelId PiZero = int32(0x00000008)
			.custom instance void [System]System.ComponentModel.DescriptionAttribute::.ctor(string) = { string('Raspberry Pi Zero') }
		.field static public literal valuetype liblinux.ModelId Unknown = int32(0x00000000)
			.custom instance void [System]System.ComponentModel.DescriptionAttribute::.ctor(string) = { string('unknown') }
	}
	.class public PasswordConnectionInfo
		extends liblinux.ConnectionInfo
	{
		.method public hidebysig specialname 
			instance class [mscorlib]System.Security.SecureString get_Password()
		{
			ret
		}
		.method famorassem hidebysig specialname 
			instance void set_Password(class [mscorlib]System.Security.SecureString 'value')
		{
			ret
		}
		.method famorassem virtual hidebysig specialname 
			instance valuetype liblinux.AuthenticationMode get_AuthenticationMode()
		{
			ret
		}
		.method public hidebysig specialname 
			instance void .ctor(string hostNameOrAddress, string userName, class [mscorlib]System.Security.SecureString password)
		{
			ret
		}
		.method public hidebysig specialname 
			instance void .ctor(string hostNameOrAddress, int32 timeout, string userName, class [mscorlib]System.Security.SecureString password)
		{
			ret
		}
		.method public hidebysig specialname 
			instance void .ctor(string hostNameOrAddress, valuetype [mscorlib]System.TimeSpan timeout, string userName, class [mscorlib]System.Security.SecureString password)
		{
			ret
		}
		.method public hidebysig specialname 
			instance void .ctor(string hostNameOrAddress, int32 port, int32 timeout, string userName, class [mscorlib]System.Security.SecureString password)
		{
			ret
		}
		.method public hidebysig specialname 
			instance void .ctor(string hostNameOrAddress, int32 port, valuetype [mscorlib]System.TimeSpan timeout, string userName, class [mscorlib]System.Security.SecureString password)
		{
			ret
		}
		.property instance valuetype liblinux.AuthenticationMode AuthenticationMode()
		{
			.get instance valuetype liblinux.AuthenticationMode liblinux.PasswordConnectionInfo::get_AuthenticationMode()
		}
		.property instance class [mscorlib]System.Security.SecureString Password()
		{
			.get instance class [mscorlib]System.Security.SecureString liblinux.PasswordConnectionInfo::get_Password()
			.set instance void liblinux.PasswordConnectionInfo::set_Password(class [mscorlib]System.Security.SecureString)
		}
	}
	.class public sealed Pi
		extends liblinux.LinuxSystem
	{
		.method public hidebysig specialname 
			instance valuetype liblinux.ModelId get_ModelId()
		{
			ret
		}
		.method public hidebysig specialname 
			instance void .ctor()
		{
			ret
		}
		.method public hidebysig specialname 
			instance void .ctor(class liblinux.ConnectionInfo connectionInfo)
		{
			ret
		}
		.method public hidebysig specialname 
			instance void .ctor(string hostNameOrAddress, string userName, class [mscorlib]System.Security.SecureString password)
		{
			ret
		}
		.method public hidebysig specialname 
			instance void .ctor(string hostNameOrAddress, int32 timeout, string userName, class [mscorlib]System.Security.SecureString password)
		{
			ret
		}
		.method public hidebysig specialname 
			instance void .ctor(string hostNameOrAddress, valuetype [mscorlib]System.TimeSpan timeout, string userName, class [mscorlib]System.Security.SecureString password)
		{
			ret
		}
		.method public hidebysig specialname 
			instance void .ctor(string hostNameOrAddress, int32 port, int32 timeout, string userName, class [mscorlib]System.Security.SecureString password)
		{
			ret
		}
		.method public hidebysig specialname 
			instance void .ctor(string hostNameOrAddress, int32 port, valuetype [mscorlib]System.TimeSpan timeout, string userName, class [mscorlib]System.Security.SecureString password)
		{
			ret
		}
		.method public hidebysig specialname 
			instance void .ctor(string hostNameOrAddress, string userName, string privateFileName, class [mscorlib]System.Security.SecureString passphrase)
		{
			ret
		}
		.method public hidebysig specialname 
			instance void .ctor(string hostNameOrAddress, int32 timeout, string userName, string privateFileName, class [mscorlib]System.Security.SecureString passphrase)
		{
			ret
		}
		.method public hidebysig specialname 
			instance void .ctor(string hostNameOrAddress, valuetype [mscorlib]System.TimeSpan timeout, string userName, string privateFileName, class [mscorlib]System.Security.SecureString passphrase)
		{
			ret
		}
		.method public hidebysig specialname 
			instance void .ctor(string hostNameOrAddress, int32 port, int32 timeout, string userName, string privateFileName, class [mscorlib]System.Security.SecureString passphrase)
		{
			ret
		}
		.method public hidebysig specialname 
			instance void .ctor(string hostNameOrAddress, int32 port, valuetype [mscorlib]System.TimeSpan timeout, string userName, string privateFileName, class [mscorlib]System.Security.SecureString passphrase)
		{
			ret
		}
		.method family virtual hidebysig 
			instance void OnConnected()
		{
			ret
		}
		.property instance valuetype liblinux.ModelId ModelId()
		{
			.get instance valuetype liblinux.ModelId liblinux.Pi::get_ModelId()
		}
	}
	.class public PrivateKeyConnectionInfo
		extends liblinux.ConnectionInfo
	{
		.method public hidebysig specialname 
			instance string get_PrivateKeyFileName()
		{
			ret
		}
		.method famorassem hidebysig specialname 
			instance void set_PrivateKeyFileName(string 'value')
		{
			ret
		}
		.method public hidebysig specialname 
			instance class [mscorlib]System.Security.SecureString get_Passphrase()
		{
			ret
		}
		.method famorassem hidebysig specialname 
			instance void set_Passphrase(class [mscorlib]System.Security.SecureString 'value')
		{
			ret
		}
		.method famorassem virtual hidebysig specialname 
			instance valuetype liblinux.AuthenticationMode get_AuthenticationMode()
		{
			ret
		}
		.method public hidebysig specialname 
			instance void .ctor(string hostNameOrAddress, string userName, string privateFileName, class [mscorlib]System.Security.SecureString passphrase)
		{
			ret
		}
		.method public hidebysig specialname 
			instance void .ctor(string hostNameOrAddress, int32 timeout, string userName, string privateFileName, class [mscorlib]System.Security.SecureString passphrase)
		{
			ret
		}
		.method public hidebysig specialname 
			instance void .ctor(string hostNameOrAddress, valuetype [mscorlib]System.TimeSpan timeout, string userName, string privateFileName, class [mscorlib]System.Security.SecureString passphrase)
		{
			ret
		}
		.method public hidebysig specialname 
			instance void .ctor(string hostNameOrAddress, int32 port, int32 timeout, string userName, string privateFileName, class [mscorlib]System.Security.SecureString passphrase)
		{
			ret
		}
		.method public hidebysig specialname 
			instance void .ctor(string hostNameOrAddress, int32 port, valuetype [mscorlib]System.TimeSpan timeout, string userName, string privateFileName, class [mscorlib]System.Security.SecureString passphrase)
		{
			ret
		}
		.property instance valuetype liblinux.AuthenticationMode AuthenticationMode()
		{
			.get instance valuetype liblinux.AuthenticationMode liblinux.PrivateKeyConnectionInfo::get_AuthenticationMode()
		}
		.property instance class [mscorlib]System.Security.SecureString Passphrase()
		{
			.get instance class [mscorlib]System.Security.SecureString liblinux.PrivateKeyConnectionInfo::get_Passphrase()
			.set instance void liblinux.PrivateKeyConnectionInfo::set_Passphrase(class [mscorlib]System.Security.SecureString)
		}
		.property instance string PrivateKeyFileName()
		{
			.get instance string liblinux.PrivateKeyConnectionInfo::get_PrivateKeyFileName()
			.set instance void liblinux.PrivateKeyConnectionInfo::set_PrivateKeyFileName(string)
		}
	}
	.class public PrivateKeyException
		extends liblinux.ExceptionBase
	{
		.method public hidebysig specialname 
			instance void .ctor()
		{
			ret
		}
		.method public hidebysig specialname 
			instance void .ctor(string message)
		{
			ret
		}
		.method public hidebysig specialname 
			instance void .ctor(string message, class [mscorlib]System.Exception innerException)
		{
			ret
		}
	}
	.class public RemoteAuthenticationException
		extends liblinux.RemoteConnectivityException
	{
		.method public hidebysig specialname 
			instance void .ctor()
		{
			ret
		}
		.method public hidebysig specialname 
			instance void .ctor(string message)
		{
			ret
		}
		.method public hidebysig specialname 
			instance void .ctor(string message, class [mscorlib]System.Exception innerException)
		{
			ret
		}
	}
	.class public RemoteConnectionTimeoutException
		extends liblinux.RemoteConnectivityException
	{
		.method public hidebysig specialname 
			instance void .ctor()
		{
			ret
		}
		.method public hidebysig specialname 
			instance void .ctor(string message)
		{
			ret
		}
		.method public hidebysig specialname 
			instance void .ctor(string message, class [mscorlib]System.Exception innerException)
		{
			ret
		}
	}
	.class public RemoteConnectivityException
		extends liblinux.ExceptionBase
	{
		.method public hidebysig specialname 
			instance void .ctor()
		{
			ret
		}
		.method public hidebysig specialname 
			instance void .ctor(string message)
		{
			ret
		}
		.method public hidebysig specialname 
			instance void .ctor(string message, class [mscorlib]System.Exception innerException)
		{
			ret
		}
	}
	.class public RemoteException
		extends liblinux.ExceptionBase
	{
		.method public hidebysig specialname 
			instance void .ctor()
		{
			ret
		}
		.method public hidebysig specialname 
			instance void .ctor(string message)
		{
			ret
		}
		.method public hidebysig specialname 
			instance void .ctor(string message, class [mscorlib]System.Exception innerException)
		{
			ret
		}
	}
	.class public RemoteSystem
		extends liblinux.RemoteSystemBare
		implements liblinux.IRemoteSystem, liblinux.IRemoteSystemBare, [mscorlib]System.IDisposable
	{
		.method public virtual hidebysig newslot specialname 
			instance class 'liblinux.IO.IRemoteFileSystem' get_FileSystem()
		{
			ret
		}
		.method public hidebysig specialname 
			instance void .ctor()
		{
			ret
		}
		.method public hidebysig specialname 
			instance void .ctor(class liblinux.ConnectionInfo connectionInfo)
		{
			ret
		}
		.method public hidebysig specialname 
			instance void .ctor(string hostNameOrAddress, string userName, class [mscorlib]System.Security.SecureString password)
		{
			ret
		}
		.method public hidebysig specialname 
			instance void .ctor(string hostNameOrAddress, int32 timeout, string userName, class [mscorlib]System.Security.SecureString password)
		{
			ret
		}
		.method public hidebysig specialname 
			instance void .ctor(string hostNameOrAddress, valuetype [mscorlib]System.TimeSpan timeout, string userName, class [mscorlib]System.Security.SecureString password)
		{
			ret
		}
		.method public hidebysig specialname 
			instance void .ctor(string hostNameOrAddress, int32 port, int32 timeout, string userName, class [mscorlib]System.Security.SecureString password)
		{
			ret
		}
		.method public hidebysig specialname 
			instance void .ctor(string hostNameOrAddress, int32 port, valuetype [mscorlib]System.TimeSpan timeout, string userName, class [mscorlib]System.Security.SecureString password)
		{
			ret
		}
		.method public hidebysig specialname 
			instance void .ctor(string hostNameOrAddress, string userName, string privateFileName, class [mscorlib]System.Security.SecureString passphrase)
		{
			ret
		}
		.method public hidebysig specialname 
			instance void .ctor(string hostNameOrAddress, int32 timeout, string userName, string privateFileName, class [mscorlib]System.Security.SecureString passphrase)
		{
			ret
		}
		.method public hidebysig specialname 
			instance void .ctor(string hostNameOrAddress, valuetype [mscorlib]System.TimeSpan timeout, string userName, string privateFileName, class [mscorlib]System.Security.SecureString passphrase)
		{
			ret
		}
		.method public hidebysig specialname 
			instance void .ctor(string hostNameOrAddress, int32 port, int32 timeout, string userName, string privateFileName, class [mscorlib]System.Security.SecureString passphrase)
		{
			ret
		}
		.method public hidebysig specialname 
			instance void .ctor(string hostNameOrAddress, int32 port, valuetype [mscorlib]System.TimeSpan timeout, string userName, string privateFileName, class [mscorlib]System.Security.SecureString passphrase)
		{
			ret
		}
		.method public virtual hidebysig 
			instance void Disconnect()
		{
			ret
		}
		.property instance class 'liblinux.IO.IRemoteFileSystem' FileSystem()
		{
			.get instance class 'liblinux.IO.IRemoteFileSystem' liblinux.RemoteSystem::get_FileSystem()
		}
	}
	.class public RemoteSystemBare
		extends liblinux.RemoteSystemBase
		implements liblinux.IRemoteSystemBare, [mscorlib]System.IDisposable
	{
		.method public hidebysig specialname 
			instance void .ctor()
		{
			ret
		}
		.method public hidebysig specialname 
			instance void .ctor(class liblinux.ConnectionInfo connectionInfo)
		{
			ret
		}
		.method public hidebysig specialname 
			instance void .ctor(string hostNameOrAddress, string userName, class [mscorlib]System.Security.SecureString password)
		{
			ret
		}
		.method public hidebysig specialname 
			instance void .ctor(string hostNameOrAddress, int32 timeout, string userName, class [mscorlib]System.Security.SecureString password)
		{
			ret
		}
		.method public hidebysig specialname 
			instance void .ctor(string hostNameOrAddress, valuetype [mscorlib]System.TimeSpan timeout, string userName, class [mscorlib]System.Security.SecureString password)
		{
			ret
		}
		.method public hidebysig specialname 
			instance void .ctor(string hostNameOrAddress, int32 port, int32 timeout, string userName, class [mscorlib]System.Security.SecureString password)
		{
			ret
		}
		.method public hidebysig specialname 
			instance void .ctor(string hostNameOrAddress, int32 port, valuetype [mscorlib]System.TimeSpan timeout, string userName, class [mscorlib]System.Security.SecureString password)
		{
			ret
		}
		.method public hidebysig specialname 
			instance void .ctor(string hostNameOrAddress, string userName, string privateFileName, class [mscorlib]System.Security.SecureString passphrase)
		{
			ret
		}
		.method public hidebysig specialname 
			instance void .ctor(string hostNameOrAddress, int32 timeout, string userName, string privateFileName, class [mscorlib]System.Security.SecureString passphrase)
		{
			ret
		}
		.method public hidebysig specialname 
			instance void .ctor(string hostNameOrAddress, valuetype [mscorlib]System.TimeSpan timeout, string userName, string privateFileName, class [mscorlib]System.Security.SecureString passphrase)
		{
			ret
		}
		.method public hidebysig specialname 
			instance void .ctor(string hostNameOrAddress, int32 port, int32 timeout, string userName, string privateFileName, class [mscorlib]System.Security.SecureString passphrase)
		{
			ret
		}
		.method public hidebysig specialname 
			instance void .ctor(string hostNameOrAddress, int32 port, valuetype [mscorlib]System.TimeSpan timeout, string userName, string privateFileName, class [mscorlib]System.Security.SecureString passphrase)
		{
			ret
		}
	}
	.class public abstract RemoteSystemBase
		extends [mscorlib]System.Object
		implements liblinux.IRemoteSystemBare, [mscorlib]System.IDisposable
	{
		.method public final virtual hidebysig newslot specialname 
			instance void add_Disconnected(class [mscorlib]System.EventHandler 'value')
		{
			.custom instance void [mscorlib]System.Runtime.CompilerServices.CompilerGeneratedAttribute::.ctor() = { }
			ret
		}
		.method public final virtual hidebysig newslot specialname 
			instance void remove_Disconnected(class [mscorlib]System.EventHandler 'value')
		{
			.custom instance void [mscorlib]System.Runtime.CompilerServices.CompilerGeneratedAttribute::.ctor() = { }
			ret
		}
		.method public final virtual hidebysig newslot specialname 
			instance void add_ErrorOccured(class [mscorlib]'System.EventHandler`1'<class liblinux.ErrorOccuredEventArgs> 'value')
		{
			.custom instance void [mscorlib]System.Runtime.CompilerServices.CompilerGeneratedAttribute::.ctor() = { }
			ret
		}
		.method public final virtual hidebysig newslot specialname 
			instance void remove_ErrorOccured(class [mscorlib]'System.EventHandler`1'<class liblinux.ErrorOccuredEventArgs> 'value')
		{
			.custom instance void [mscorlib]System.Runtime.CompilerServices.CompilerGeneratedAttribute::.ctor() = { }
			ret
		}
		.method public virtual hidebysig newslot specialname 
			instance bool get_IsConnected()
		{
			ret
		}
		.method public virtual hidebysig newslot specialname 
			instance class liblinux.ConnectionInfo get_ConnectionInfo()
		{
			ret
		}
		.method public virtual hidebysig newslot specialname 
			instance class liblinux.Shell.ICommandingShell get_Shell()
		{
			ret
		}
		.method public hidebysig specialname 
			instance void .ctor()
		{
			ret
		}
		.method public hidebysig specialname 
			instance void .ctor(class liblinux.ConnectionInfo connectionInfo)
		{
			ret
		}
		.method public hidebysig specialname 
			instance void .ctor(string hostNameOrAddress, string userName, class [mscorlib]System.Security.SecureString password)
		{
			ret
		}
		.method public hidebysig specialname 
			instance void .ctor(string hostNameOrAddress, int32 timeout, string userName, class [mscorlib]System.Security.SecureString password)
		{
			ret
		}
		.method public hidebysig specialname 
			instance void .ctor(string hostNameOrAddress, valuetype [mscorlib]System.TimeSpan timeout, string userName, class [mscorlib]System.Security.SecureString password)
		{
			ret
		}
		.method public hidebysig specialname 
			instance void .ctor(string hostNameOrAddress, int32 port, int32 timeout, string userName, class [mscorlib]System.Security.SecureString password)
		{
			ret
		}
		.method public hidebysig specialname 
			instance void .ctor(string hostNameOrAddress, int32 port, valuetype [mscorlib]System.TimeSpan timeout, string userName, class [mscorlib]System.Security.SecureString password)
		{
			ret
		}
		.method public hidebysig specialname 
			instance void .ctor(string hostNameOrAddress, string userName, string privateFileName, class [mscorlib]System.Security.SecureString passphrase)
		{
			ret
		}
		.method public hidebysig specialname 
			instance void .ctor(string hostNameOrAddress, int32 timeout, string userName, string privateFileName, class [mscorlib]System.Security.SecureString passphrase)
		{
			ret
		}
		.method public hidebysig specialname 
			instance void .ctor(string hostNameOrAddress, valuetype [mscorlib]System.TimeSpan timeout, string userName, string privateFileName, class [mscorlib]System.Security.SecureString passphrase)
		{
			ret
		}
		.method public hidebysig specialname 
			instance void .ctor(string hostNameOrAddress, int32 port, int32 timeout, string userName, string privateFileName, class [mscorlib]System.Security.SecureString passphrase)
		{
			ret
		}
		.method public hidebysig specialname 
			instance void .ctor(string hostNameOrAddress, int32 port, valuetype [mscorlib]System.TimeSpan timeout, string userName, string privateFileName, class [mscorlib]System.Security.SecureString passphrase)
		{
			ret
		}
		.method public virtual hidebysig newslot 
			instance void Connect(class liblinux.ConnectionInfo connectionInfo)
		{
			ret
		}
		.method public virtual hidebysig newslot 
			instance void Connect(string hostNameOrAddress, string userName, class [mscorlib]System.Security.SecureString password)
		{
			ret
		}
		.method public virtual hidebysig newslot 
			instance void Connect(string hostNameOrAddress, int32 timeout, string userName, class [mscorlib]System.Security.SecureString password)
		{
			ret
		}
		.method public virtual hidebysig newslot 
			instance void Connect(string hostNameOrAddress, valuetype [mscorlib]System.TimeSpan timeout, string userName, class [mscorlib]System.Security.SecureString password)
		{
			ret
		}
		.method public virtual hidebysig newslot 
			instance void Connect(string hostNameOrAddress, int32 port, int32 timeout, string userName, class [mscorlib]System.Security.SecureString password)
		{
			ret
		}
		.method public virtual hidebysig newslot 
			instance void Connect(string hostNameOrAddress, int32 port, valuetype [mscorlib]System.TimeSpan timeout, string userName, class [mscorlib]System.Security.SecureString password)
		{
			ret
		}
		.method public virtual hidebysig newslot 
			instance void Connect(string hostNameOrAddress, string userName, string privateFileName, class [mscorlib]System.Security.SecureString passphrase)
		{
			ret
		}
		.method public virtual hidebysig newslot 
			instance void Connect(string hostNameOrAddress, int32 timeout, string userName, string privateFileName, class [mscorlib]System.Security.SecureString passphrase)
		{
			ret
		}
		.method public virtual hidebysig newslot 
			instance void Connect(string hostNameOrAddress, valuetype [mscorlib]System.TimeSpan timeout, string userName, string privateFileName, class [mscorlib]System.Security.SecureString passphrase)
		{
			ret
		}
		.method public virtual hidebysig newslot 
			instance void Connect(string hostNameOrAddress, int32 port, int32 timeout, string userName, string privateFileName, class [mscorlib]System.Security.SecureString passphrase)
		{
			ret
		}
		.method public virtual hidebysig newslot 
			instance void Connect(string hostNameOrAddress, int32 port, valuetype [mscorlib]System.TimeSpan timeout, string userName, string privateFileName, class [mscorlib]System.Security.SecureString passphrase)
		{
			ret
		}
		.method public virtual hidebysig newslot 
			instance void Disconnect()
		{
			ret
		}
		.method public virtual hidebysig newslot 
			instance void Dispose()
		{
			ret
		}
		.method family virtual hidebysig newslot 
			instance void Connect()
		{
			ret
		}
		.method family virtual hidebysig newslot 
			instance void Connect(class liblinux.PasswordConnectionInfo passwordConnectionInfo)
		{
			ret
		}
		.method family virtual hidebysig newslot 
			instance void Connect(class liblinux.PrivateKeyConnectionInfo privateKeyConnectionInfo)
		{
			ret
		}
		.method family virtual hidebysig newslot 
			instance void OnBeforeConnect()
		{
			ret
		}
		.method family virtual hidebysig newslot 
			instance void OnConnected()
		{
			ret
		}
		.method family virtual hidebysig newslot 
			instance void OnAfterConnect(bool succeeded, class [mscorlib]System.Exception ex)
		{
			ret
		}
		.method family virtual hidebysig newslot 
			instance void OnDisconnected()
		{
			ret
		}
		.method family virtual hidebysig newslot 
			instance void OnErrorOccured(class [mscorlib]System.Exception ex)
		{
			ret
		}
		.event [mscorlib]System.EventHandler Disconnected
		{
			.addon instance void liblinux.RemoteSystemBase::add_Disconnected(class [mscorlib]System.EventHandler)
			.removeon instance void liblinux.RemoteSystemBase::remove_Disconnected(class [mscorlib]System.EventHandler)
		}
		.event class [mscorlib]'System.EventHandler`1'<class liblinux.ErrorOccuredEventArgs> ErrorOccured
		{
			.addon instance void liblinux.RemoteSystemBase::add_ErrorOccured(class [mscorlib]'System.EventHandler`1'<class liblinux.ErrorOccuredEventArgs>)
			.removeon instance void liblinux.RemoteSystemBase::remove_ErrorOccured(class [mscorlib]'System.EventHandler`1'<class liblinux.ErrorOccuredEventArgs>)
		}
		.property instance class liblinux.ConnectionInfo ConnectionInfo()
		{
			.get instance class liblinux.ConnectionInfo liblinux.RemoteSystemBase::get_ConnectionInfo()
		}
		.property instance bool IsConnected()
		{
			.get instance bool liblinux.RemoteSystemBase::get_IsConnected()
		}
		.property instance class liblinux.Shell.ICommandingShell Shell()
		{
			.get instance class liblinux.Shell.ICommandingShell liblinux.RemoteSystemBase::get_Shell()
		}
	}
	.class public sealed SystemId
		extends [mscorlib]System.Enum
	{
		.field public rtspecialname specialname int32 value__
		.field static public literal valuetype liblinux.SystemId Android = int32(0x00000008)
		.field static public literal valuetype liblinux.SystemId Arch = int32(0x00000004)
		.field static public literal valuetype liblinux.SystemId BSD = int32(0x0000001B)
		.field static public literal valuetype liblinux.SystemId CentOS = int32(0x0000001A)
		.field static public literal valuetype liblinux.SystemId Debian = int32(0x00000003)
		.field static public literal valuetype liblinux.SystemId Fedora = int32(0x00000017)
		.field static public literal valuetype liblinux.SystemId FreeBSD = int32(0x0000001C)
		.field static public literal valuetype liblinux.SystemId Gentoo = int32(0x00000005)
		.field static public literal valuetype liblinux.SystemId Kali = int32(0x0000000F)
		.field static public literal valuetype liblinux.SystemId Knoppix = int32(0x0000000D)
		.field static public literal valuetype liblinux.SystemId Kubuntu = int32(0x00000011)
		.field static public literal valuetype liblinux.SystemId Mandrake = int32(0x00000018)
		.field static public literal valuetype liblinux.SystemId Minix = int32(0x00000020)
		.field static public literal valuetype liblinux.SystemId NetBSD = int32(0x0000001E)
		.field static public literal valuetype liblinux.SystemId OSX = int32(0x0000001D)
		.field static public literal valuetype liblinux.SystemId OpenBSD = int32(0x0000001F)
		.field static public literal valuetype liblinux.SystemId OpenSUSE = int32(0x00000014)
		.field static public literal valuetype liblinux.SystemId OracleLinux = int32(0x00000024)
		.field static public literal valuetype liblinux.SystemId PCLinuxOS = int32(0x00000019)
		.field static public literal valuetype liblinux.SystemId Poky = int32(0x00000022)
		.field static public literal valuetype liblinux.SystemId Puppy = int32(0x00000009)
		.field static public literal valuetype liblinux.SystemId Raspbian = int32(0x00000012)
		.field static public literal valuetype liblinux.SystemId RedHat = int32(0x00000007)
		.field static public literal valuetype liblinux.SystemId RedHatEnterprise = int32(0x00000016)
		.field static public literal valuetype liblinux.SystemId 'SUSE' = int32(0x00000013)
		.field static public literal valuetype liblinux.SystemId Slackware = int32(0x00000006)
		.field static public literal valuetype liblinux.SystemId Slax = int32(0x00000015)
		.field static public literal valuetype liblinux.SystemId Sorcerer = int32(0x0000000A)
		.field static public literal valuetype liblinux.SystemId Ubuntu = int32(0x0000000E)
		.field static public literal valuetype liblinux.SystemId UbuntuServer = int32(0x00000010)
		.field static public literal valuetype liblinux.SystemId Unix = int32(0x00000002)
		.field static public literal valuetype liblinux.SystemId Unknown = int32(0x00000001)
		.field static public literal valuetype liblinux.SystemId WindowsSubsystemForLinux = int32(0x00000023)
		.field static public literal valuetype liblinux.SystemId Yocto = int32(0x00000021)
		.field static public literal valuetype liblinux.SystemId ddWRT = int32(0x0000000C)
		.field static public literal valuetype liblinux.SystemId openWRT = int32(0x0000000B)
	}
	.class public sealed SystemPlatform
		extends [mscorlib]System.Enum
	{
		.field public rtspecialname specialname int32 value__
		.field static public literal valuetype liblinux.SystemPlatform ARM = int32(0x00000002)
		.field static public literal valuetype liblinux.SystemPlatform 'ARM64' = int32(0x00000003)
		.field static public literal valuetype liblinux.SystemPlatform 'MIPS' = int32(0x00000008)
		.field static public literal valuetype liblinux.SystemPlatform 'MIPS64' = int32(0x00000009)
		.field static public literal valuetype liblinux.SystemPlatform PPC = int32(0x00000006)
		.field static public literal valuetype liblinux.SystemPlatform 'PPC64' = int32(0x00000007)
		.field static public literal valuetype liblinux.SystemPlatform Unknown = int32(0x00000001)
		.field static public literal valuetype liblinux.SystemPlatform x64 = int32(0x00000005)
		.field static public literal valuetype liblinux.SystemPlatform 'x86' = int32(0x00000004)
	}
	.class public SystemProperties
		extends [mscorlib]System.Object
		implements class [mscorlib]'System.Collections.Generic.IEnumerable`1'<valuetype [mscorlib]'System.Collections.Generic.KeyValuePair`2'<string,string>>, [mscorlib]System.Collections.IEnumerable
	{
		.custom instance void [mscorlib]System.Reflection.DefaultMemberAttribute::.ctor(string) = { string('Item') }
		.method public virtual hidebysig newslot specialname 
			instance valuetype liblinux.SystemId get_Id()
		{
			ret
		}
		.method public virtual hidebysig newslot specialname 
			instance valuetype liblinux.SystemId get_BaseId()
		{
			ret
		}
		.method public virtual hidebysig newslot specialname 
			instance string get_Name()
		{
			ret
		}
		.method public virtual hidebysig newslot specialname 
			instance class [mscorlib]System.Version get_Version()
		{
			ret
		}
		.method public virtual hidebysig newslot specialname 
			instance valuetype liblinux.SystemPlatform get_Platform()
		{
			ret
		}
		.method public hidebysig specialname 
			instance string get_Item(valuetype liblinux.SystemPropertyId propertyId)
		{
			ret
		}
		.method public hidebysig specialname 
			instance string get_Item(string propertyName)
		{
			ret
		}
		.method public hidebysig 
			instance bool HasProperty(valuetype liblinux.SystemPropertyId propertyId)
		{
			ret
		}
		.method public hidebysig 
			instance bool HasProperty(string propertyName)
		{
			ret
		}
		.method public virtual hidebysig newslot 
			instance string GetPropertyById(valuetype liblinux.SystemPropertyId propertyId)
		{
			ret
		}
		.method public virtual hidebysig newslot 
			instance string GetPropertyByName(string propertyName)
		{
			ret
		}
		.method public final virtual hidebysig newslot 
			instance class [mscorlib]'System.Collections.Generic.IEnumerator`1'<valuetype [mscorlib]'System.Collections.Generic.KeyValuePair`2'<string,string>> GetEnumerator()
		{
			ret
		}
		.method private final virtual hidebysig newslot 
			instance class [mscorlib]System.Collections.IEnumerator System.Collections.IEnumerable.GetEnumerator()
		{
			.override [mscorlib]System.Collections.IEnumerable::GetEnumerator
			ret
		}
		.property instance valuetype liblinux.SystemId BaseId()
		{
			.get instance valuetype liblinux.SystemId liblinux.SystemProperties::get_BaseId()
		}
		.property instance valuetype liblinux.SystemId Id()
		{
			.get instance valuetype liblinux.SystemId liblinux.SystemProperties::get_Id()
		}
		.property instance string Item(valuetype liblinux.SystemPropertyId)
		{
			.get instance string liblinux.SystemProperties::get_Item(valuetype liblinux.SystemPropertyId)
		}
		.property instance string Item(string)
		{
			.get instance string liblinux.SystemProperties::get_Item(string)
		}
		.property instance string Name()
		{
			.get instance string liblinux.SystemProperties::get_Name()
		}
		.property instance valuetype liblinux.SystemPlatform Platform()
		{
			.get instance valuetype liblinux.SystemPlatform liblinux.SystemProperties::get_Platform()
		}
		.property instance class [mscorlib]System.Version Version()
		{
			.get instance class [mscorlib]System.Version liblinux.SystemProperties::get_Version()
		}
	}
	.class public sealed SystemPropertyId
		extends [mscorlib]System.Enum
	{
		.field public rtspecialname specialname int32 value__
		.field static public literal valuetype liblinux.SystemPropertyId Id = int32(0x00000000)
		.field static public literal valuetype liblinux.SystemPropertyId Name = int32(0x00000001)
		.field static public literal valuetype liblinux.SystemPropertyId Platform = int32(0x00000002)
		.field static public literal valuetype liblinux.SystemPropertyId Version = int32(0x00000003)
	}
	.class public UnixSystem
		extends liblinux.RemoteSystem
	{
		.method public hidebysig specialname 
			instance class liblinux.Services.IServices get_Services()
		{
			ret
		}
		.method public virtual hidebysig newslot specialname 
			instance class liblinux.SystemProperties get_Properties()
		{
			ret
		}
		.method public hidebysig specialname 
			instance void .ctor()
		{
			ret
		}
		.method public hidebysig specialname 
			instance void .ctor(class liblinux.ConnectionInfo connectionInfo)
		{
			ret
		}
		.method public hidebysig specialname 
			instance void .ctor(string hostNameOrAddress, string userName, class [mscorlib]System.Security.SecureString password)
		{
			ret
		}
		.method public hidebysig specialname 
			instance void .ctor(string hostNameOrAddress, int32 timeout, string userName, class [mscorlib]System.Security.SecureString password)
		{
			ret
		}
		.method public hidebysig specialname 
			instance void .ctor(string hostNameOrAddress, valuetype [mscorlib]System.TimeSpan timeout, string userName, class [mscorlib]System.Security.SecureString password)
		{
			ret
		}
		.method public hidebysig specialname 
			instance void .ctor(string hostNameOrAddress, int32 port, int32 timeout, string userName, class [mscorlib]System.Security.SecureString password)
		{
			ret
		}
		.method public hidebysig specialname 
			instance void .ctor(string hostNameOrAddress, int32 port, valuetype [mscorlib]System.TimeSpan timeout, string userName, class [mscorlib]System.Security.SecureString password)
		{
			ret
		}
		.method public hidebysig specialname 
			instance void .ctor(string hostNameOrAddress, string userName, string privateFileName, class [mscorlib]System.Security.SecureString passphrase)
		{
			ret
		}
		.method public hidebysig specialname 
			instance void .ctor(string hostNameOrAddress, int32 timeout, string userName, string privateFileName, class [mscorlib]System.Security.SecureString passphrase)
		{
			ret
		}
		.method public hidebysig specialname 
			instance void .ctor(string hostNameOrAddress, valuetype [mscorlib]System.TimeSpan timeout, string userName, string privateFileName, class [mscorlib]System.Security.SecureString passphrase)
		{
			ret
		}
		.method public hidebysig specialname 
			instance void .ctor(string hostNameOrAddress, int32 port, int32 timeout, string userName, string privateFileName, class [mscorlib]System.Security.SecureString passphrase)
		{
			ret
		}
		.method public hidebysig specialname 
			instance void .ctor(string hostNameOrAddress, int32 port, valuetype [mscorlib]System.TimeSpan timeout, string userName, string privateFileName, class [mscorlib]System.Security.SecureString passphrase)
		{
			ret
		}
		.property instance class liblinux.SystemProperties Properties()
		{
			.get instance class liblinux.SystemProperties liblinux.UnixSystem::get_Properties()
		}
		.property instance class liblinux.Services.IServices Services()
		{
			.get instance class liblinux.Services.IServices liblinux.UnixSystem::get_Services()
		}
	}
}
.namespace 'liblinux.IO'
{
	.class public FileNotFoundException
		extends 'liblinux.IO.IOException'
	{
		.method public hidebysig specialname 
			instance void .ctor()
		{
			ret
		}
		.method public hidebysig specialname 
			instance void .ctor(string message)
		{
			ret
		}
		.method public hidebysig specialname 
			instance void .ctor(class [mscorlib]System.Exception innerException)
		{
			ret
		}
		.method public hidebysig specialname 
			instance void .ctor(string message, class [mscorlib]System.Exception innerException)
		{
			ret
		}
	}
	.class public FilePermissions
		extends [mscorlib]System.Object
	{
		.method public hidebysig specialname 
			instance valuetype 'liblinux.IO.SecurityAttributes' get_Owner()
		{
			.custom instance void [mscorlib]System.Runtime.CompilerServices.CompilerGeneratedAttribute::.ctor() = { }
			ret
		}
		.method public hidebysig specialname 
			instance valuetype 'liblinux.IO.SecurityAttributes' get_Group()
		{
			.custom instance void [mscorlib]System.Runtime.CompilerServices.CompilerGeneratedAttribute::.ctor() = { }
			ret
		}
		.method public hidebysig specialname 
			instance valuetype 'liblinux.IO.SecurityAttributes' get_Other()
		{
			.custom instance void [mscorlib]System.Runtime.CompilerServices.CompilerGeneratedAttribute::.ctor() = { }
			ret
		}
		.method public hidebysig specialname 
			instance void .ctor(int32 permissions)
		{
			ret
		}
		.method public virtual hidebysig 
			instance string ToString()
		{
			ret
		}
		.method public hidebysig 
			instance int32 ToInt()
		{
			ret
		}
		.property instance valuetype 'liblinux.IO.SecurityAttributes' Group()
		{
			.get instance valuetype 'liblinux.IO.SecurityAttributes' 'liblinux.IO.FilePermissions'::get_Group()
		}
		.property instance valuetype 'liblinux.IO.SecurityAttributes' Other()
		{
			.get instance valuetype 'liblinux.IO.SecurityAttributes' 'liblinux.IO.FilePermissions'::get_Other()
		}
		.property instance valuetype 'liblinux.IO.SecurityAttributes' Owner()
		{
			.get instance valuetype 'liblinux.IO.SecurityAttributes' 'liblinux.IO.FilePermissions'::get_Owner()
		}
	}
	.class public IOException
		extends liblinux.ExceptionBase
	{
		.method public hidebysig specialname 
			instance void .ctor()
		{
			ret
		}
		.method public hidebysig specialname 
			instance void .ctor(string message)
		{
			ret
		}
		.method public hidebysig specialname 
			instance void .ctor(class [mscorlib]System.Exception innerException)
		{
			ret
		}
		.method public hidebysig specialname 
			instance void .ctor(string message, class [mscorlib]System.Exception innerException)
		{
			ret
		}
	}
	.class public interface abstract IRemoteDirectory
		implements 'liblinux.IO.IRemoteFileSystemInfo', 'liblinux.IO.Unified.IDirectory'
	{
		.method public virtual hidebysig newslot abstract 
			instance void Delete()
		{
		}
		.method public virtual hidebysig newslot abstract 
			instance class [mscorlib]'System.IO.FileInfo' DownloadFile(string remotePath, string localFileName)
		{
		}
		.method public virtual hidebysig newslot abstract 
			instance class [mscorlib]'System.IO.FileInfo' DownloadFile(string remotePath, string localFileName, int32 bufferSize)
		{
		}
		.method public virtual hidebysig newslot abstract 
			instance class 'liblinux.IO.IRemoteFile' UploadFile(string localFileName)
		{
		}
		.method public virtual hidebysig newslot abstract 
			instance class 'liblinux.IO.IRemoteFile' UploadFile(string localFileName, int32 bufferSize)
		{
		}
		.method public virtual hidebysig newslot abstract 
			instance class [mscorlib]'System.IO.DirectoryInfo' Download(string localPath)
		{
		}
		.method public virtual hidebysig newslot abstract 
			instance class [mscorlib]'System.IO.DirectoryInfo' Download(string localPath, int32 bufferSize)
		{
		}
		.method public virtual hidebysig newslot abstract 
			instance class [mscorlib]'System.IO.DirectoryInfo' DownloadDirectory(string remotePath, string localPath)
		{
		}
		.method public virtual hidebysig newslot abstract 
			instance class [mscorlib]'System.IO.DirectoryInfo' DownloadDirectory(string remotePath, string localPath, int32 bufferSize)
		{
		}
		.method public virtual hidebysig newslot abstract 
			instance class 'liblinux.IO.IRemoteDirectory' UploadDirectory(string localPath, string remotePath)
		{
		}
		.method public virtual hidebysig newslot abstract 
			instance class 'liblinux.IO.IRemoteDirectory' UploadDirectory(string localPath, string remotePath, int32 bufferSize)
		{
		}
		.method public virtual hidebysig newslot abstract 
			instance class 'liblinux.IO.IRemoteDirectory' CreateDirectory(string remotePath)
		{
		}
		.method public virtual hidebysig newslot abstract 
			instance class 'liblinux.IO.IRemoteDirectory' CreateDirectories(string remotePath)
		{
		}
		.method public virtual hidebysig newslot abstract 
			instance class 'liblinux.IO.IRemoteDirectory'[] GetDirectories()
		{
		}
		.method public virtual hidebysig newslot abstract 
			instance class 'liblinux.IO.IRemoteFile'[] GetFiles()
		{
		}
		.method public virtual hidebysig newslot abstract 
			instance bool FileExists(string remotePath)
		{
		}
		.method public virtual hidebysig newslot abstract 
			instance bool DirectoryExists(string remotePath)
		{
		}
		.method public virtual hidebysig newslot abstract 
			instance class 'liblinux.IO.IRemoteFile' GetFile(string remotePath)
		{
		}
		.method public virtual hidebysig newslot abstract 
			instance class 'liblinux.IO.IRemoteDirectory' GetDirectory(string remotePath)
		{
		}
	}
	.class public interface abstract IRemoteFile
		implements 'liblinux.IO.IRemoteFileSystemInfo'
	{
		.method public virtual hidebysig newslot abstract 
			instance void Delete()
		{
		}
		.method public virtual hidebysig newslot abstract 
			instance class [mscorlib]'System.IO.FileInfo' DownloadTo(string localPath)
		{
		}
		.method public virtual hidebysig newslot abstract 
			instance class [mscorlib]'System.IO.FileInfo' DownloadTo(string localPath, int32 bufferSize)
		{
		}
		.method public virtual hidebysig newslot abstract 
			instance class [mscorlib]'System.IO.FileInfo' Download(string localFileName)
		{
		}
		.method public virtual hidebysig newslot abstract 
			instance class [mscorlib]'System.IO.FileInfo' Download(string localFileName, int32 bufferSize)
		{
		}
	}
	.class public interface abstract IRemoteFileSystem
		implements [mscorlib]System.IDisposable, class 'liblinux.IO.Unified.IFileSystem`1'<class 'liblinux.IO.IRemoteDirectory'>
	{
		.method public virtual hidebysig newslot abstract specialname 
			instance bool get_IsConnected()
		{
		}
		.method public virtual hidebysig newslot abstract specialname 
			instance class liblinux.ConnectionInfo get_ConnectionInfo()
		{
		}
		.method public virtual hidebysig newslot abstract 
			instance class 'liblinux.IO.IRemoteFile' UploadFile(string localFileName, string remoteFileName)
		{
		}
		.method public virtual hidebysig newslot abstract 
			instance class 'liblinux.IO.IRemoteFile' UploadFile(string localFileName, string remoteFileName, int32 bufferSize)
		{
		}
		.method public virtual hidebysig newslot abstract 
			instance class [mscorlib]'System.Threading.Tasks.Task`1'<class 'liblinux.IO.IRemoteFile'> UploadFileAsync(string localFileName, string remoteFileName, int32 bufferSize)
		{
		}
		.method public virtual hidebysig newslot abstract 
			instance class [mscorlib]'System.Threading.Tasks.Task`1'<class 'liblinux.IO.IRemoteFile'> UploadFileAsync(string localFileName, string remoteFileName, int32 bufferSize, valuetype [mscorlib]System.Threading.CancellationToken cancellationToken)
		{
		}
		.method public virtual hidebysig newslot abstract 
			instance class [mscorlib]'System.IO.FileInfo' DownloadFile(string remoteFileName, string localFileName)
		{
		}
		.method public virtual hidebysig newslot abstract 
			instance class [mscorlib]'System.IO.FileInfo' DownloadFile(string remoteFileName, string localFileName, int32 bufferSize)
		{
		}
		.method public virtual hidebysig newslot abstract 
			instance class [mscorlib]'System.Threading.Tasks.Task`1'<class [mscorlib]'System.IO.FileInfo'> DownloadFileAsync(string remoteFileName, string localFileName, int32 bufferSize)
		{
		}
		.method public virtual hidebysig newslot abstract 
			instance class [mscorlib]'System.Threading.Tasks.Task`1'<class [mscorlib]'System.IO.FileInfo'> DownloadFileAsync(string remoteFileName, string localFileName, int32 bufferSize, valuetype [mscorlib]System.Threading.CancellationToken cancellationToken)
		{
		}
		.method public virtual hidebysig newslot abstract 
			instance class 'liblinux.IO.IRemoteDirectory' CreateDirectory(string remotePath)
		{
		}
		.method public virtual hidebysig newslot abstract 
			instance class 'liblinux.IO.IRemoteDirectory' CreateDirectories(string remotePath)
		{
		}
		.method public virtual hidebysig newslot abstract 
			instance class 'liblinux.IO.IRemoteDirectory' UploadDirectory(string localPath, string remotePath)
		{
		}
		.method public virtual hidebysig newslot abstract 
			instance class 'liblinux.IO.IRemoteDirectory' UploadDirectory(string localPath, string remotePath, int32 bufferSize)
		{
		}
		.method public virtual hidebysig newslot abstract 
			instance class [mscorlib]'System.Threading.Tasks.Task`1'<class 'liblinux.IO.IRemoteDirectory'> UploadDirectoryAsync(string localPath, string remotePath, int32 bufferSize)
		{
		}
		.method public virtual hidebysig newslot abstract 
			instance class [mscorlib]'System.Threading.Tasks.Task`1'<class 'liblinux.IO.IRemoteDirectory'> UploadDirectoryAsync(string localPath, string remotePath, string[] localExcludedPaths, int32 bufferSize)
		{
		}
		.method public virtual hidebysig newslot abstract 
			instance class [mscorlib]'System.Threading.Tasks.Task`1'<class 'liblinux.IO.IRemoteDirectory'> UploadDirectoryAsync(string localPath, string remotePath, string[] localExcludedPaths, int32 bufferSize, valuetype [mscorlib]System.Threading.CancellationToken cancellationToken)
		{
		}
		.method public virtual hidebysig newslot abstract 
			instance class [mscorlib]'System.IO.DirectoryInfo' DownloadDirectory(string remotePath, string localPath)
		{
		}
		.method public virtual hidebysig newslot abstract 
			instance class [mscorlib]'System.IO.DirectoryInfo' DownloadDirectory(string remotePath, string localPath, int32 bufferSize)
		{
		}
		.method public virtual hidebysig newslot abstract 
			instance class [mscorlib]'System.Threading.Tasks.Task`1'<class [mscorlib]'System.IO.DirectoryInfo'> DownloadDirectoryAsync(string remotePath, string localPath, int32 bufferSize)
		{
		}
		.method public virtual hidebysig newslot abstract 
			instance class [mscorlib]'System.Threading.Tasks.Task`1'<class [mscorlib]'System.IO.DirectoryInfo'> DownloadDirectoryAsync(string remotePath, string localPath, int32 bufferSize, valuetype [mscorlib]System.Threading.CancellationToken cancellationToken)
		{
		}
		.method public virtual hidebysig newslot abstract 
			instance bool Exists(string remotePath)
		{
		}
		.method public virtual hidebysig newslot abstract 
			instance bool IsDirectory(string remotePath)
		{
		}
		.method public virtual hidebysig newslot abstract 
			instance bool IsFile(string remotePath)
		{
		}
		.method public virtual hidebysig newslot abstract 
			instance bool IsSymbolicLink(string remotePath)
		{
		}
		.method public virtual hidebysig newslot abstract 
			instance class 'liblinux.IO.IRemoteFileSystemInfo' ResolvePath(string remotePath)
		{
		}
		.method public virtual hidebysig newslot abstract 
			instance string GetDirectoryName(string remotePath)
		{
		}
		.method public virtual hidebysig newslot abstract 
			instance class 'liblinux.IO.FilePermissions' GetPermissions(string remotePath)
		{
		}
		.method public virtual hidebysig newslot abstract 
			instance void ChangePermissions(string remotePath, class 'liblinux.IO.FilePermissions' permissions)
		{
		}
		.method public virtual hidebysig newslot abstract 
			instance void Delete(string remotePath)
		{
		}
		.method public virtual hidebysig newslot abstract 
			instance class 'liblinux.IO.IRemoteFile'[] GetFiles(string remotePath)
		{
		}
		.method public virtual hidebysig newslot abstract 
			instance class 'liblinux.IO.IRemoteDirectory'[] GetDirectories()
		{
		}
		.method public virtual hidebysig newslot abstract 
			instance class 'liblinux.IO.IRemoteFile'[] GetFiles()
		{
		}
		.method public virtual hidebysig newslot abstract 
			instance class 'liblinux.IO.IRemoteFile' GetFile(string remoteFileName)
		{
		}
		.method public virtual hidebysig newslot abstract 
			instance class 'liblinux.IO.IRemoteDirectory' GetDirectory(valuetype 'liblinux.IO.SpecialDirectory' directory)
		{
		}
		.method public virtual hidebysig newslot abstract 
			instance class 'liblinux.IO.IRemoteFileSystemInfo' Stat(string remotePath)
		{
		}
		.method public virtual hidebysig newslot abstract 
			instance int64 GetFileSize(string remoteFileName)
		{
		}
		.method public virtual hidebysig newslot abstract 
			instance void Connect(class liblinux.IRemoteSystemBare remoteSystem)
		{
		}
		.method public virtual hidebysig newslot abstract 
			instance void Connect(class liblinux.ConnectionInfo connectionInfo)
		{
		}
		.method public virtual hidebysig newslot abstract 
			instance void Connect(string hostNameOrAddress, string userName, class [mscorlib]System.Security.SecureString password)
		{
		}
		.method public virtual hidebysig newslot abstract 
			instance void Connect(string hostNameOrAddress, int32 timeout, string userName, class [mscorlib]System.Security.SecureString password)
		{
		}
		.method public virtual hidebysig newslot abstract 
			instance void Connect(string hostNameOrAddress, valuetype [mscorlib]System.TimeSpan timeout, string userName, class [mscorlib]System.Security.SecureString password)
		{
		}
		.method public virtual hidebysig newslot abstract 
			instance void Connect(string hostNameOrAddress, int32 port, int32 timeout, string userName, class [mscorlib]System.Security.SecureString password)
		{
		}
		.method public virtual hidebysig newslot abstract 
			instance void Connect(string hostNameOrAddress, int32 port, valuetype [mscorlib]System.TimeSpan timeout, string userName, class [mscorlib]System.Security.SecureString password)
		{
		}
		.method public virtual hidebysig newslot abstract 
			instance void Connect(string hostNameOrAddress, string userName, string privateFileName, class [mscorlib]System.Security.SecureString passphrase)
		{
		}
		.method public virtual hidebysig newslot abstract 
			instance void Connect(string hostNameOrAddress, int32 timeout, string userName, string privateFileName, class [mscorlib]System.Security.SecureString passphrase)
		{
		}
		.method public virtual hidebysig newslot abstract 
			instance void Connect(string hostNameOrAddress, valuetype [mscorlib]System.TimeSpan timeout, string userName, string privateFileName, class [mscorlib]System.Security.SecureString passphrase)
		{
		}
		.method public virtual hidebysig newslot abstract 
			instance void Connect(string hostNameOrAddress, int32 port, int32 timeout, string userName, string privateFileName, class [mscorlib]System.Security.SecureString passphrase)
		{
		}
		.method public virtual hidebysig newslot abstract 
			instance void Connect(string hostNameOrAddress, int32 port, valuetype [mscorlib]System.TimeSpan timeout, string userName, string privateFileName, class [mscorlib]System.Security.SecureString passphrase)
		{
		}
		.method public virtual hidebysig newslot abstract 
			instance void Disconnect()
		{
		}
		.method public virtual hidebysig newslot abstract 
			instance void Close()
		{
		}
		.property instance class liblinux.ConnectionInfo ConnectionInfo()
		{
			.get instance class liblinux.ConnectionInfo 'liblinux.IO.IRemoteFileSystem'::get_ConnectionInfo()
		}
		.property instance bool IsConnected()
		{
			.get instance bool 'liblinux.IO.IRemoteFileSystem'::get_IsConnected()
		}
	}
	.class public interface abstract IRemoteFileSystemInfo
	{
		.method public virtual hidebysig newslot abstract specialname 
			instance string get_Name()
		{
		}
		.method public virtual hidebysig newslot abstract specialname 
			instance string get_FullPath()
		{
		}
		.method public virtual hidebysig newslot abstract specialname 
			instance class 'liblinux.IO.FilePermissions' get_Permissions()
		{
		}
		.method public virtual hidebysig newslot abstract specialname 
			instance valuetype [mscorlib]System.DateTime get_DateAccessed()
		{
		}
		.method public virtual hidebysig newslot abstract specialname 
			instance valuetype [mscorlib]System.DateTime get_DateModified()
		{
		}
		.method public virtual hidebysig newslot abstract 
			instance bool Exists()
		{
		}
		.method public virtual hidebysig newslot abstract 
			instance bool IsFile()
		{
		}
		.method public virtual hidebysig newslot abstract 
			instance bool IsDirectory()
		{
		}
		.property instance valuetype [mscorlib]System.DateTime DateAccessed()
		{
			.get instance valuetype [mscorlib]System.DateTime 'liblinux.IO.IRemoteFileSystemInfo'::get_DateAccessed()
		}
		.property instance valuetype [mscorlib]System.DateTime DateModified()
		{
			.get instance valuetype [mscorlib]System.DateTime 'liblinux.IO.IRemoteFileSystemInfo'::get_DateModified()
		}
		.property instance string FullPath()
		{
			.get instance string 'liblinux.IO.IRemoteFileSystemInfo'::get_FullPath()
		}
		.property instance string Name()
		{
			.get instance string 'liblinux.IO.IRemoteFileSystemInfo'::get_Name()
		}
		.property instance class 'liblinux.IO.FilePermissions' Permissions()
		{
			.get instance class 'liblinux.IO.FilePermissions' 'liblinux.IO.IRemoteFileSystemInfo'::get_Permissions()
		}
	}
	.class public abstract sealed PathUtils
		extends [mscorlib]System.Object
	{
		.custom instance void [mscorlib]System.Runtime.CompilerServices.ExtensionAttribute::.ctor() = { }
		.method public static hidebysig 
			string CombineUnixPaths(string path1, string path2)
		{
			ret
		}
		.method public static hidebysig 
			string ConvertUnixPathToWindowsPath(string remotePath)
		{
			.custom instance void [mscorlib]System.Runtime.CompilerServices.ExtensionAttribute::.ctor() = { }
			ret
		}
		.method public static hidebysig 
			string ConvertWindowsPathToUnixPath(string remotePath)
		{
			ret
		}
		.method public static hidebysig 
			bool IsAbsolutePath(string localOrRemotePath)
		{
			ret
		}
		.method public static hidebysig 
			bool IsRemotePathRelative(string remotePath)
		{
			ret
		}
		.method public static hidebysig 
			bool IsSubdirectory(string path, string subPath)
		{
			ret
		}
		.method public static hidebysig 
			bool IsSubdirectory(class [mscorlib]'System.Collections.Generic.IEnumerable`1'<string> paths, string subPath)
		{
			ret
		}
		.method public static hidebysig 
			string TrimStartAnySlashes(string path)
		{
			.custom instance void [mscorlib]System.Runtime.CompilerServices.ExtensionAttribute::.ctor() = { }
			ret
		}
		.method public static hidebysig 
			string AppendTrailingBackslash(string path)
		{
			ret
		}
		.method public static hidebysig 
			string AppendTrailingForwardSlash(string path)
		{
			ret
		}
		.method public static hidebysig 
			string RemoveTrailingSlash(string path)
		{
			ret
		}
		.method public static hidebysig 
			string RemoveLeadingSlash(string path)
		{
			ret
		}
		.method public static hidebysig 
			string MakeUnixPath(string pathUnixDir, string relativeWindowsPath)
		{
			ret
		}
		.method public static hidebysig 
			string RemoveDriveFromPath(string localOrRemotePath)
		{
			ret
		}
		.method public static hidebysig 
			string RemoveParentPath(string path, string parentPath)
		{
			ret
		}
		.method public static hidebysig 
			string EnsureLeadingForwardSlash(string path)
		{
			ret
		}
		.method public static hidebysig 
			bool EqualsToAnyElement(string path, string name)
		{
			ret
		}
		.method public static hidebysig 
			bool GlobMatchesAnyElement(string path, string globExpression)
		{
			ret
		}
		.method public static hidebysig 
			bool IsPathExcluded(string sourceBasePath, string itemPath, string[] exclusionList)
		{
			ret
		}
		.method public static hidebysig 
			string GetPathExact(string path)
		{
			ret
		}
		.method public static hidebysig 
			string EscapeStringForUnixShell(string input)
		{
			ret
		}
		.method public static hidebysig 
			string GetUnixDirectoryName(string path)
		{
			ret
		}
		.method public static hidebysig 
			string GetFullPath(class 'liblinux.Shell.Unified.ICommandHost`1'<class liblinux.Shell.ICommand> shell, string remotePath)
		{
			ret
		}
		.method public static hidebysig 
			string GetFileName(class 'liblinux.Shell.Unified.ICommandHost`1'<class liblinux.Shell.ICommand> shell, string remotePath)
		{
			ret
		}
		.field static public initonly string UnixDirectorySeparator
		.field static public initonly char UnixDirectorySeparatorChar
		.field static public initonly string WindowsDirectorySeparator
		.field static public initonly char WindowsDirectorySeparatorChar
	}
	.class public RemoteFileSystem
		extends [mscorlib]System.Object
		implements 'liblinux.IO.IRemoteFileSystem', [mscorlib]System.IDisposable, class 'liblinux.IO.Unified.IFileSystem`1'<class 'liblinux.IO.IRemoteDirectory'>
	{
		.method public final virtual hidebysig newslot specialname 
			instance bool get_IsConnected()
		{
			ret
		}
		.method public final virtual hidebysig newslot specialname 
			instance class liblinux.ConnectionInfo get_ConnectionInfo()
		{
			ret
		}
		.method public hidebysig specialname 
			instance void .ctor()
		{
			ret
		}
		.method public hidebysig specialname 
			instance void .ctor(class liblinux.IRemoteSystemBare remoteSystem)
		{
			ret
		}
		.method public hidebysig specialname 
			instance void .ctor(class liblinux.ConnectionInfo connectionInfo)
		{
			ret
		}
		.method public hidebysig specialname 
			instance void .ctor(string hostNameOrAddress, string userName, class [mscorlib]System.Security.SecureString password)
		{
			ret
		}
		.method public hidebysig specialname 
			instance void .ctor(string hostNameOrAddress, int32 timeout, string userName, class [mscorlib]System.Security.SecureString password)
		{
			ret
		}
		.method public hidebysig specialname 
			instance void .ctor(string hostNameOrAddress, valuetype [mscorlib]System.TimeSpan timeout, string userName, class [mscorlib]System.Security.SecureString password)
		{
			ret
		}
		.method public hidebysig specialname 
			instance void .ctor(string hostNameOrAddress, int32 port, int32 timeout, string userName, class [mscorlib]System.Security.SecureString password)
		{
			ret
		}
		.method public hidebysig specialname 
			instance void .ctor(string hostNameOrAddress, int32 port, valuetype [mscorlib]System.TimeSpan timeout, string userName, class [mscorlib]System.Security.SecureString password)
		{
			ret
		}
		.method public hidebysig specialname 
			instance void .ctor(string hostNameOrAddress, string userName, string privateFileName, class [mscorlib]System.Security.SecureString passphrase)
		{
			ret
		}
		.method public hidebysig specialname 
			instance void .ctor(string hostNameOrAddress, int32 timeout, string userName, string privateFileName, class [mscorlib]System.Security.SecureString passphrase)
		{
			ret
		}
		.method public hidebysig specialname 
			instance void .ctor(string hostNameOrAddress, valuetype [mscorlib]System.TimeSpan timeout, string userName, string privateFileName, class [mscorlib]System.Security.SecureString passphrase)
		{
			ret
		}
		.method public hidebysig specialname 
			instance void .ctor(string hostNameOrAddress, int32 port, int32 timeout, string userName, string privateFileName, class [mscorlib]System.Security.SecureString passphrase)
		{
			ret
		}
		.method public hidebysig specialname 
			instance void .ctor(string hostNameOrAddress, int32 port, valuetype [mscorlib]System.TimeSpan timeout, string userName, string privateFileName, class [mscorlib]System.Security.SecureString passphrase)
		{
			ret
		}
		.method public virtual hidebysig newslot 
			instance void Connect(class liblinux.IRemoteSystemBare remoteSystem)
		{
			ret
		}
		.method public virtual hidebysig newslot 
			instance void Connect(class liblinux.ConnectionInfo connectionInfo)
		{
			ret
		}
		.method public virtual hidebysig newslot 
			instance void Connect(string hostNameOrAddress, string userName, class [mscorlib]System.Security.SecureString password)
		{
			ret
		}
		.method public virtual hidebysig newslot 
			instance void Connect(string hostNameOrAddress, int32 timeout, string userName, class [mscorlib]System.Security.SecureString password)
		{
			ret
		}
		.method public virtual hidebysig newslot 
			instance void Connect(string hostNameOrAddress, valuetype [mscorlib]System.TimeSpan timeout, string userName, class [mscorlib]System.Security.SecureString password)
		{
			ret
		}
		.method public virtual hidebysig newslot 
			instance void Connect(string hostNameOrAddress, int32 port, int32 timeout, string userName, class [mscorlib]System.Security.SecureString password)
		{
			ret
		}
		.method public virtual hidebysig newslot 
			instance void Connect(string hostNameOrAddress, int32 port, valuetype [mscorlib]System.TimeSpan timeout, string userName, class [mscorlib]System.Security.SecureString password)
		{
			ret
		}
		.method public virtual hidebysig newslot 
			instance void Connect(string hostNameOrAddress, string userName, string privateFileName, class [mscorlib]System.Security.SecureString passphrase)
		{
			ret
		}
		.method public virtual hidebysig newslot 
			instance void Connect(string hostNameOrAddress, int32 timeout, string userName, string privateFileName, class [mscorlib]System.Security.SecureString passphrase)
		{
			ret
		}
		.method public virtual hidebysig newslot 
			instance void Connect(string hostNameOrAddress, valuetype [mscorlib]System.TimeSpan timeout, string userName, string privateFileName, class [mscorlib]System.Security.SecureString passphrase)
		{
			ret
		}
		.method public virtual hidebysig newslot 
			instance void Connect(string hostNameOrAddress, int32 port, int32 timeout, string userName, string privateFileName, class [mscorlib]System.Security.SecureString passphrase)
		{
			ret
		}
		.method public virtual hidebysig newslot 
			instance void Connect(string hostNameOrAddress, int32 port, valuetype [mscorlib]System.TimeSpan timeout, string userName, string privateFileName, class [mscorlib]System.Security.SecureString passphrase)
		{
			ret
		}
		.method public virtual hidebysig newslot 
			instance class 'liblinux.IO.IRemoteFile' UploadFile(string localFileName, string remoteFileName)
		{
			ret
		}
		.method public virtual hidebysig newslot 
			instance class 'liblinux.IO.IRemoteFile' UploadFile(string localFileName, string remoteFileName, int32 bufferSize)
		{
			ret
		}
		.method public virtual hidebysig newslot 
			instance class [mscorlib]'System.Threading.Tasks.Task`1'<class 'liblinux.IO.IRemoteFile'> UploadFileAsync(string localFileName, string remoteFileName, int32 bufferSize)
		{
			ret
		}
		.method public virtual hidebysig newslot 
			instance class [mscorlib]'System.Threading.Tasks.Task`1'<class 'liblinux.IO.IRemoteFile'> UploadFileAsync(string localFileName, string remoteFileName, int32 bufferSize, valuetype [mscorlib]System.Threading.CancellationToken cancellationToken)
		{
			ret
		}
		.method public virtual hidebysig newslot 
			instance class [mscorlib]'System.IO.FileInfo' DownloadFile(string remoteFileName, string localFileName)
		{
			ret
		}
		.method public virtual hidebysig newslot 
			instance class [mscorlib]'System.IO.FileInfo' DownloadFile(string remoteFileName, string localFileName, int32 bufferSize)
		{
			ret
		}
		.method public virtual hidebysig newslot 
			instance class [mscorlib]'System.Threading.Tasks.Task`1'<class [mscorlib]'System.IO.FileInfo'> DownloadFileAsync(string remoteFileName, string localFileName, int32 bufferSize)
		{
			ret
		}
		.method public virtual hidebysig newslot 
			instance class [mscorlib]'System.Threading.Tasks.Task`1'<class [mscorlib]'System.IO.FileInfo'> DownloadFileAsync(string remoteFileName, string localFileName, int32 bufferSize, valuetype [mscorlib]System.Threading.CancellationToken cancellationToken)
		{
			ret
		}
		.method public virtual hidebysig newslot 
			instance class 'liblinux.IO.IRemoteDirectory' CreateDirectory(string remotePath)
		{
			ret
		}
		.method public virtual hidebysig newslot 
			instance class 'liblinux.IO.IRemoteDirectory' CreateDirectories(string remotePath)
		{
			ret
		}
		.method public virtual hidebysig newslot 
			instance class 'liblinux.IO.IRemoteDirectory' UploadDirectory(string localPath, string remotePath)
		{
			ret
		}
		.method public virtual hidebysig newslot 
			instance class 'liblinux.IO.IRemoteDirectory' UploadDirectory(string localPath, string remotePath, int32 bufferSize)
		{
			ret
		}
		.method public virtual hidebysig newslot 
			instance class [mscorlib]'System.Threading.Tasks.Task`1'<class 'liblinux.IO.IRemoteDirectory'> UploadDirectoryAsync(string localPath, string remotePath, int32 bufferSize)
		{
			ret
		}
		.method public virtual hidebysig newslot 
			instance class [mscorlib]'System.Threading.Tasks.Task`1'<class 'liblinux.IO.IRemoteDirectory'> UploadDirectoryAsync(string localPath, string remotePath, string[] localExcludedPaths, int32 bufferSize)
		{
			ret
		}
		.method public virtual hidebysig newslot 
			instance class [mscorlib]'System.Threading.Tasks.Task`1'<class 'liblinux.IO.IRemoteDirectory'> UploadDirectoryAsync(string localPath, string remotePath, string[] localExcludedPaths, int32 bufferSize, valuetype [mscorlib]System.Threading.CancellationToken cancellationToken)
		{
			ret
		}
		.method public virtual hidebysig newslot 
			instance class [mscorlib]'System.IO.DirectoryInfo' DownloadDirectory(string remotePath, string localPath)
		{
			ret
		}
		.method public virtual hidebysig newslot 
			instance class [mscorlib]'System.IO.DirectoryInfo' DownloadDirectory(string remotePath, string localPath, int32 bufferSize)
		{
			ret
		}
		.method public virtual hidebysig newslot 
			instance class [mscorlib]'System.Threading.Tasks.Task`1'<class [mscorlib]'System.IO.DirectoryInfo'> DownloadDirectoryAsync(string remotePath, string localPath, int32 bufferSize)
		{
			ret
		}
		.method public virtual hidebysig newslot 
			instance class [mscorlib]'System.Threading.Tasks.Task`1'<class [mscorlib]'System.IO.DirectoryInfo'> DownloadDirectoryAsync(string remotePath, string localPath, int32 bufferSize, valuetype [mscorlib]System.Threading.CancellationToken cancellationToken)
		{
			ret
		}
		.method public virtual hidebysig newslot 
			instance bool Exists(string remotePath)
		{
			ret
		}
		.method public virtual hidebysig newslot 
			instance bool FileExists(string remoteFileName)
		{
			ret
		}
		.method public virtual hidebysig newslot 
			instance bool DirectoryExists(string remotePath)
		{
			ret
		}
		.method public virtual hidebysig newslot 
			instance bool IsDirectory(string remotePath)
		{
			ret
		}
		.method public virtual hidebysig newslot 
			instance bool IsFile(string remotePath)
		{
			ret
		}
		.method public final virtual hidebysig newslot 
			instance bool IsSymbolicLink(string remotePath)
		{
			ret
		}
		.method public final virtual hidebysig newslot 
			instance class 'liblinux.IO.IRemoteFileSystemInfo' ResolvePath(string remotePath)
		{
			ret
		}
		.method public final virtual hidebysig newslot 
			instance string GetFullPath(string remotePath)
		{
			ret
		}
		.method public final virtual hidebysig newslot 
			instance string GetFileName(string remotePath)
		{
			ret
		}
		.method public final virtual hidebysig newslot 
			instance string GetDirectoryName(string remotePath)
		{
			ret
		}
		.method public final virtual hidebysig newslot 
			instance class 'liblinux.IO.FilePermissions' GetPermissions(string remotePath)
		{
			ret
		}
		.method public final virtual hidebysig newslot 
			instance void ChangePermissions(string remotePath, class 'liblinux.IO.FilePermissions' permissions)
		{
			ret
		}
		.method public final virtual hidebysig newslot 
			instance void Delete(string remotePath)
		{
			ret
		}
		.method public final virtual hidebysig newslot 
			instance class 'liblinux.IO.IRemoteDirectory'[] GetDirectories(string remotePath)
		{
			ret
		}
		.method public final virtual hidebysig newslot 
			instance class 'liblinux.IO.IRemoteFile'[] GetFiles(string remotePath)
		{
			ret
		}
		.method public final virtual hidebysig newslot 
			instance class 'liblinux.IO.IRemoteDirectory'[] GetDirectories()
		{
			ret
		}
		.method public final virtual hidebysig newslot 
			instance class 'liblinux.IO.IRemoteFile'[] GetFiles()
		{
			ret
		}
		.method public final virtual hidebysig newslot 
			instance class 'liblinux.IO.IRemoteDirectory' GetDirectory(string remotePath)
		{
			ret
		}
		.method public final virtual hidebysig newslot 
			instance class 'liblinux.IO.IRemoteFile' GetFile(string remoteFileName)
		{
			ret
		}
		.method public final virtual hidebysig newslot 
			instance class 'liblinux.IO.IRemoteDirectory' GetDirectory(valuetype 'liblinux.IO.SpecialDirectory' directory)
		{
			ret
		}
		.method public final virtual hidebysig newslot 
			instance class 'liblinux.IO.IRemoteFileSystemInfo' Stat(string remotePath)
		{
			ret
		}
		.method public final virtual hidebysig newslot 
			instance int64 GetFileSize(string remoteFileName)
		{
			ret
		}
		.method public final virtual hidebysig newslot 
			instance void Dispose()
		{
			ret
		}
		.method public final virtual hidebysig newslot 
			instance void Disconnect()
		{
			ret
		}
		.method public final virtual hidebysig newslot 
			instance void Close()
		{
			ret
		}
		.property instance class liblinux.ConnectionInfo ConnectionInfo()
		{
			.get instance class liblinux.ConnectionInfo 'liblinux.IO.RemoteFileSystem'::get_ConnectionInfo()
		}
		.property instance bool IsConnected()
		{
			.get instance bool 'liblinux.IO.RemoteFileSystem'::get_IsConnected()
		}
	}
	.class public abstract RemoteFileSystemBase
		extends [mscorlib]System.Object
		implements 'liblinux.IO.IRemoteFileSystem', [mscorlib]System.IDisposable, class 'liblinux.IO.Unified.IFileSystem`1'<class 'liblinux.IO.IRemoteDirectory'>
	{
		.method public virtual hidebysig newslot abstract specialname 
			instance bool get_IsConnected()
		{
		}
		.method public virtual hidebysig newslot abstract specialname 
			instance class liblinux.ConnectionInfo get_ConnectionInfo()
		{
		}
		.method public virtual hidebysig newslot abstract 
			instance class 'liblinux.IO.IRemoteFile' UploadFile(string localFileName, string remoteFileName)
		{
		}
		.method public virtual hidebysig newslot abstract 
			instance class 'liblinux.IO.IRemoteFile' UploadFile(string localFileName, string remoteFileName, int32 bufferSize)
		{
		}
		.method public virtual hidebysig newslot abstract 
			instance class [mscorlib]'System.Threading.Tasks.Task`1'<class 'liblinux.IO.IRemoteFile'> UploadFileAsync(string localFileName, string remoteFileName, int32 bufferSize)
		{
		}
		.method public virtual hidebysig newslot abstract 
			instance class [mscorlib]'System.Threading.Tasks.Task`1'<class 'liblinux.IO.IRemoteFile'> UploadFileAsync(string localFileName, string remoteFileName, int32 bufferSize, valuetype [mscorlib]System.Threading.CancellationToken cancellationToken)
		{
		}
		.method public virtual hidebysig newslot abstract 
			instance class [mscorlib]'System.IO.FileInfo' DownloadFile(string remoteFileName, string localFileName)
		{
		}
		.method public virtual hidebysig newslot abstract 
			instance class [mscorlib]'System.IO.FileInfo' DownloadFile(string remoteFileName, string localFileName, int32 bufferSize)
		{
		}
		.method public virtual hidebysig newslot abstract 
			instance class [mscorlib]'System.Threading.Tasks.Task`1'<class [mscorlib]'System.IO.FileInfo'> DownloadFileAsync(string remoteFileName, string localFileName, int32 bufferSize)
		{
		}
		.method public virtual hidebysig newslot abstract 
			instance class [mscorlib]'System.Threading.Tasks.Task`1'<class [mscorlib]'System.IO.FileInfo'> DownloadFileAsync(string remoteFileName, string localFileName, int32 bufferSize, valuetype [mscorlib]System.Threading.CancellationToken cancellationToken)
		{
		}
		.method public virtual hidebysig newslot abstract 
			instance class 'liblinux.IO.IRemoteDirectory' CreateDirectory(string remotePath)
		{
		}
		.method public virtual hidebysig newslot abstract 
			instance class 'liblinux.IO.IRemoteDirectory' CreateDirectories(string remotePath)
		{
		}
		.method public virtual hidebysig newslot abstract 
			instance class 'liblinux.IO.IRemoteDirectory' UploadDirectory(string localPath, string remotePath)
		{
		}
		.method public virtual hidebysig newslot abstract 
			instance class 'liblinux.IO.IRemoteDirectory' UploadDirectory(string localPath, string remotePath, int32 bufferSize)
		{
		}
		.method public virtual hidebysig newslot abstract 
			instance class [mscorlib]'System.Threading.Tasks.Task`1'<class 'liblinux.IO.IRemoteDirectory'> UploadDirectoryAsync(string localPath, string remotePath, int32 bufferSize)
		{
		}
		.method public virtual hidebysig newslot abstract 
			instance class [mscorlib]'System.Threading.Tasks.Task`1'<class 'liblinux.IO.IRemoteDirectory'> UploadDirectoryAsync(string localPath, string remotePath, string[] localExcludedPaths, int32 bufferSize)
		{
		}
		.method public virtual hidebysig newslot abstract 
			instance class [mscorlib]'System.Threading.Tasks.Task`1'<class 'liblinux.IO.IRemoteDirectory'> UploadDirectoryAsync(string localPath, string remotePath, string[] localExcludedPaths, int32 bufferSize, valuetype [mscorlib]System.Threading.CancellationToken cancellationToken)
		{
		}
		.method public virtual hidebysig newslot abstract 
			instance class [mscorlib]'System.IO.DirectoryInfo' DownloadDirectory(string remotePath, string localPath)
		{
		}
		.method public virtual hidebysig newslot abstract 
			instance class [mscorlib]'System.IO.DirectoryInfo' DownloadDirectory(string remotePath, string localPath, int32 bufferSize)
		{
		}
		.method public virtual hidebysig newslot abstract 
			instance class [mscorlib]'System.Threading.Tasks.Task`1'<class [mscorlib]'System.IO.DirectoryInfo'> DownloadDirectoryAsync(string remotePath, string localPath, int32 bufferSize)
		{
		}
		.method public virtual hidebysig newslot abstract 
			instance class [mscorlib]'System.Threading.Tasks.Task`1'<class [mscorlib]'System.IO.DirectoryInfo'> DownloadDirectoryAsync(string remotePath, string localPath, int32 bufferSize, valuetype [mscorlib]System.Threading.CancellationToken cancellationToken)
		{
		}
		.method public virtual hidebysig newslot abstract 
			instance bool Exists(string remotePath)
		{
		}
		.method public virtual hidebysig newslot abstract 
			instance bool FileExists(string remoteFileName)
		{
		}
		.method public virtual hidebysig newslot abstract 
			instance bool DirectoryExists(string remotePath)
		{
		}
		.method public virtual hidebysig newslot abstract 
			instance bool IsDirectory(string remotePath)
		{
		}
		.method public virtual hidebysig newslot abstract 
			instance bool IsFile(string remotePath)
		{
		}
		.method public virtual hidebysig newslot abstract 
			instance bool IsSymbolicLink(string remotePath)
		{
		}
		.method public virtual hidebysig newslot abstract 
			instance class 'liblinux.IO.IRemoteFileSystemInfo' ResolvePath(string remotePath)
		{
		}
		.method public virtual hidebysig newslot abstract 
			instance string GetFullPath(string remotePath)
		{
		}
		.method public virtual hidebysig newslot abstract 
			instance string GetFileName(string remotePath)
		{
		}
		.method public virtual hidebysig newslot abstract 
			instance string GetDirectoryName(string remotePath)
		{
		}
		.method public virtual hidebysig newslot abstract 
			instance class 'liblinux.IO.FilePermissions' GetPermissions(string remotePath)
		{
		}
		.method public virtual hidebysig newslot abstract 
			instance void ChangePermissions(string remotePath, class 'liblinux.IO.FilePermissions' permissions)
		{
		}
		.method public virtual hidebysig newslot abstract 
			instance valuetype [mscorlib]System.DateTime GetDateModified(string remotePath)
		{
		}
		.method public virtual hidebysig newslot abstract 
			instance valuetype [mscorlib]System.DateTime GetDateAccessed(string remotePath)
		{
		}
		.method public virtual hidebysig newslot abstract 
			instance void DeleteDirectory(string remotePath)
		{
		}
		.method public virtual hidebysig newslot abstract 
			instance void DeleteFile(string remotePath)
		{
		}
		.method public virtual hidebysig newslot abstract 
			instance void Delete(string remotePath)
		{
		}
		.method public virtual hidebysig newslot abstract 
			instance class 'liblinux.IO.IRemoteDirectory'[] GetDirectories(string remotePath)
		{
		}
		.method public virtual hidebysig newslot abstract 
			instance class 'liblinux.IO.IRemoteFile'[] GetFiles(string remotePath)
		{
		}
		.method public virtual hidebysig newslot abstract 
			instance class 'liblinux.IO.IRemoteDirectory'[] GetDirectories()
		{
		}
		.method public virtual hidebysig newslot abstract 
			instance class 'liblinux.IO.IRemoteFile'[] GetFiles()
		{
		}
		.method public virtual hidebysig newslot abstract 
			instance class 'liblinux.IO.IRemoteDirectory' GetDirectory(string remotePath)
		{
		}
		.method public virtual hidebysig newslot abstract 
			instance class 'liblinux.IO.IRemoteFile' GetFile(string remoteFileName)
		{
		}
		.method public virtual hidebysig newslot abstract 
			instance class 'liblinux.IO.IRemoteDirectory' GetDirectory(valuetype 'liblinux.IO.SpecialDirectory' directory)
		{
		}
		.method public virtual hidebysig newslot abstract 
			instance class 'liblinux.IO.IRemoteFileSystemInfo' Stat(string remotePath)
		{
		}
		.method public virtual hidebysig newslot abstract 
			instance int64 GetFileSize(string remoteFileName)
		{
		}
		.method public virtual hidebysig newslot abstract 
			instance void Connect(class liblinux.IRemoteSystemBare remoteSystem)
		{
		}
		.method public virtual hidebysig newslot abstract 
			instance void Connect(class liblinux.ConnectionInfo connectionInfo)
		{
		}
		.method public virtual hidebysig newslot 
			instance void Connect(string hostNameOrAddress, string userName, class [mscorlib]System.Security.SecureString password)
		{
			ret
		}
		.method public virtual hidebysig newslot 
			instance void Connect(string hostNameOrAddress, int32 timeout, string userName, class [mscorlib]System.Security.SecureString password)
		{
			ret
		}
		.method public virtual hidebysig newslot 
			instance void Connect(string hostNameOrAddress, valuetype [mscorlib]System.TimeSpan timeout, string userName, class [mscorlib]System.Security.SecureString password)
		{
			ret
		}
		.method public virtual hidebysig newslot 
			instance void Connect(string hostNameOrAddress, int32 port, int32 timeout, string userName, class [mscorlib]System.Security.SecureString password)
		{
			ret
		}
		.method public virtual hidebysig newslot 
			instance void Connect(string hostNameOrAddress, int32 port, valuetype [mscorlib]System.TimeSpan timeout, string userName, class [mscorlib]System.Security.SecureString password)
		{
			ret
		}
		.method public virtual hidebysig newslot 
			instance void Connect(string hostNameOrAddress, string userName, string privateFileName, class [mscorlib]System.Security.SecureString passphrase)
		{
			ret
		}
		.method public virtual hidebysig newslot 
			instance void Connect(string hostNameOrAddress, int32 timeout, string userName, string privateFileName, class [mscorlib]System.Security.SecureString passphrase)
		{
			ret
		}
		.method public virtual hidebysig newslot 
			instance void Connect(string hostNameOrAddress, valuetype [mscorlib]System.TimeSpan timeout, string userName, string privateFileName, class [mscorlib]System.Security.SecureString passphrase)
		{
			ret
		}
		.method public virtual hidebysig newslot 
			instance void Connect(string hostNameOrAddress, int32 port, int32 timeout, string userName, string privateFileName, class [mscorlib]System.Security.SecureString passphrase)
		{
			ret
		}
		.method public virtual hidebysig newslot 
			instance void Connect(string hostNameOrAddress, int32 port, valuetype [mscorlib]System.TimeSpan timeout, string userName, string privateFileName, class [mscorlib]System.Security.SecureString passphrase)
		{
			ret
		}
		.method public virtual hidebysig newslot abstract 
			instance void Dispose()
		{
		}
		.method public virtual hidebysig newslot abstract 
			instance void Disconnect()
		{
		}
		.method public virtual hidebysig newslot abstract 
			instance void Close()
		{
		}
		.method family hidebysig specialname 
			instance void .ctor()
		{
			ret
		}
		.property instance class liblinux.ConnectionInfo ConnectionInfo()
		{
			.get instance class liblinux.ConnectionInfo 'liblinux.IO.RemoteFileSystemBase'::get_ConnectionInfo()
		}
		.property instance bool IsConnected()
		{
			.get instance bool 'liblinux.IO.RemoteFileSystemBase'::get_IsConnected()
		}
	}
	.class public sealed SecurityAttributes
		extends [mscorlib]System.Enum
	{
		.custom instance void [mscorlib]System.FlagsAttribute::.ctor() = { }
		.field public rtspecialname specialname int32 value__
		.field static public literal valuetype 'liblinux.IO.SecurityAttributes' Execute = int32(0x00000001)
		.field static public literal valuetype 'liblinux.IO.SecurityAttributes' Read = int32(0x00000004)
		.field static public literal valuetype 'liblinux.IO.SecurityAttributes' Write = int32(0x00000002)
	}
	.class public sealed SecurityGroupType
		extends [mscorlib]System.Enum
	{
		.field public rtspecialname specialname int32 value__
		.field static public literal valuetype 'liblinux.IO.SecurityGroupType' Group = int32(0x00000002)
		.field static public literal valuetype 'liblinux.IO.SecurityGroupType' Other = int32(0x00000003)
		.field static public literal valuetype 'liblinux.IO.SecurityGroupType' Owner = int32(0x00000001)
	}
	.class public sealed SpecialDirectory
		extends [mscorlib]System.Enum
	{
		.field public rtspecialname specialname int32 value__
		.field static public literal valuetype 'liblinux.IO.SpecialDirectory' Home = int32(0x00000001)
		.field static public literal valuetype 'liblinux.IO.SpecialDirectory' Lib = int32(0x00000003)
		.field static public literal valuetype 'liblinux.IO.SpecialDirectory' Tmp = int32(0x00000004)
		.field static public literal valuetype 'liblinux.IO.SpecialDirectory' Usr = int32(0x00000002)
	}
}
.namespace 'liblinux.IO.Unified'
{
	.class public interface abstract IDirectory
		implements 'liblinux.IO.IRemoteFileSystemInfo'
	{
		.method public virtual hidebysig newslot abstract 
			instance class 'liblinux.IO.Unified.IDirectory'[] GetUnifiedDirectories()
		{
		}
	}
	.class public interface abstract 'IFileSystem`1'<+ ('liblinux.IO.Unified.IDirectory') 'TDirectory'>
	{
		.method public virtual hidebysig newslot abstract 
			instance bool FileExists(string remoteFileName)
		{
		}
		.method public virtual hidebysig newslot abstract 
			instance bool DirectoryExists(string remotePath)
		{
		}
		.method public virtual hidebysig newslot abstract 
			instance !0 GetDirectory(string remotePath)
		{
		}
		.method public virtual hidebysig newslot abstract 
			instance string GetFullPath(string remotePath)
		{
		}
		.method public virtual hidebysig newslot abstract 
			instance string GetFileName(string remotePath)
		{
		}
		.method public virtual hidebysig newslot abstract 
			instance !0[] GetDirectories(string remotePath)
		{
		}
	}
}
.namespace liblinux.Persistence
{
	.class public ConnectionInfoStore
		extends [mscorlib]System.Object
	{
		.method public hidebysig specialname 
			instance class liblinux.Persistence.StoredConnectionInfos get_Connections()
		{
			ret
		}
		.method public hidebysig specialname 
			instance class liblinux.Persistence.StoredConnectionInfo get_LastSuccessfulConnection()
		{
			ret
		}
		.method public hidebysig specialname 
			instance class liblinux.Persistence.StoredConnectionInfo get_FirstSuccessfulConnection()
		{
			ret
		}
		.method public hidebysig specialname 
			instance void .ctor()
		{
			ret
		}
		.method public hidebysig specialname 
			instance void .ctor(string storeName)
		{
			ret
		}
		.method public hidebysig 
			instance class liblinux.Persistence.StoredConnectionInfo Add(class liblinux.ConnectionInfo connectionInfo)
		{
			ret
		}
		.method public hidebysig 
			instance class liblinux.Persistence.StoredConnectionInfo Add(class liblinux.ConnectionInfo connectionInfo, class [System]System.Collections.Specialized.NameValueCollection properties)
		{
			ret
		}
		.method public hidebysig 
			instance void Add(class liblinux.Persistence.StoredConnectionInfo storedConnectionInfo)
		{
			ret
		}
		.method public hidebysig 
			instance class liblinux.Persistence.StoredConnectionInfo Add(class liblinux.ConnectionInfo connectionInfo, valuetype liblinux.Persistence.PersistenceMode mode)
		{
			ret
		}
		.method public hidebysig 
			instance class liblinux.Persistence.StoredConnectionInfo Add(class liblinux.ConnectionInfo connectionInfo, class [System]System.Collections.Specialized.NameValueCollection properties, valuetype liblinux.Persistence.PersistenceMode mode)
		{
			ret
		}
		.method public hidebysig 
			instance void Add(class liblinux.Persistence.StoredConnectionInfo storedConnectionInfo, valuetype liblinux.Persistence.PersistenceMode mode)
		{
			ret
		}
		.method public hidebysig 
			instance void Update(class liblinux.Persistence.StoredConnectionInfo storedConnectionInfo)
		{
			ret
		}
		.method public hidebysig 
			instance void Update(class liblinux.ConnectionInfo connectionInfo, [opt] valuetype liblinux.Persistence.UpdateMode updateMode)
		{
			.param [2] = int32(0x00000000)
			ret
		}
		.method public hidebysig 
			instance void Update(class liblinux.Persistence.StoredConnectionInfo storedConnectionInfo, [opt] valuetype liblinux.Persistence.UpdateMode updateMode)
		{
			.param [2] = int32(0x00000000)
			ret
		}
		.method public hidebysig 
			instance bool TryGetById(int32 id, [out] class liblinux.ConnectionInfo& connectionInfo)
		{
			ret
		}
		.method public hidebysig 
			instance bool TryGetById(int32 id, valuetype liblinux.Persistence.RetrieveMode mode, [out] class liblinux.ConnectionInfo& connectionInfo)
		{
			ret
		}
		.method public hidebysig 
			instance bool TryGetById(int32 id, [out] class liblinux.Persistence.StoredConnectionInfo& storedConnectionInfo)
		{
			ret
		}
		.method public hidebysig 
			instance bool TryGetById(int32 id, valuetype liblinux.Persistence.RetrieveMode mode, [out] class liblinux.Persistence.StoredConnectionInfo& storedConnectionInfo)
		{
			ret
		}
		.method public hidebysig 
			instance bool TryGet(class liblinux.ConnectionInfo connectionInfo, [out] class liblinux.Persistence.StoredConnectionInfo& storedConnectionInfo)
		{
			ret
		}
		.method public hidebysig 
			instance bool TryGetByName(string name, [out] class liblinux.ConnectionInfo& connectionInfo)
		{
			ret
		}
		.method public hidebysig 
			instance bool TryGetByName(string name, valuetype liblinux.Persistence.RetrieveMode mode, [out] class liblinux.ConnectionInfo& connectionInfo)
		{
			ret
		}
		.method public hidebysig 
			instance bool TryGetByName(string name, valuetype [mscorlib]System.StringComparison comparisonType, [out] class liblinux.ConnectionInfo& connectionInfo)
		{
			ret
		}
		.method public hidebysig 
			instance bool TryGetByName(string name, valuetype [mscorlib]System.StringComparison comparisonType, valuetype liblinux.Persistence.RetrieveMode mode, [out] class liblinux.ConnectionInfo& connectionInfo)
		{
			ret
		}
		.method public hidebysig 
			instance bool TryGetByName(string name, [out] class liblinux.Persistence.StoredConnectionInfo& storedConnectionInfo)
		{
			ret
		}
		.method public hidebysig 
			instance bool TryGetByName(string name, valuetype liblinux.Persistence.RetrieveMode mode, [out] class liblinux.Persistence.StoredConnectionInfo& storedConnectionInfo)
		{
			ret
		}
		.method public hidebysig 
			instance bool TryGetByName(string name, valuetype [mscorlib]System.StringComparison comparisonType, [out] class liblinux.Persistence.StoredConnectionInfo& storedConnectionInfo)
		{
			ret
		}
		.method public hidebysig 
			instance bool TryGetByName(string name, valuetype [mscorlib]System.StringComparison comparisonType, valuetype liblinux.Persistence.RetrieveMode mode, [out] class liblinux.Persistence.StoredConnectionInfo& storedConnectionInfo)
		{
			ret
		}
		.method public hidebysig 
			instance bool Contains(class liblinux.ConnectionInfo connectionInfo)
		{
			ret
		}
		.method public hidebysig 
			instance bool Contains(int32 connectionId)
		{
			ret
		}
		.method public hidebysig 
			instance bool Contains(string name)
		{
			ret
		}
		.method public hidebysig 
			instance bool Contains(string name, valuetype [mscorlib]System.StringComparison comparisonType)
		{
			ret
		}
		.method public hidebysig 
			instance void RemoveById(int32 connectionId)
		{
			ret
		}
		.method public hidebysig 
			instance void Load()
		{
			ret
		}
		.method public hidebysig 
			instance void LoadIfNeeded()
		{
			ret
		}
		.method public hidebysig 
			instance void Save()
		{
			ret
		}
		.method public hidebysig 
			instance void Clear()
		{
			ret
		}
		.property instance class liblinux.Persistence.StoredConnectionInfos Connections()
		{
			.get instance class liblinux.Persistence.StoredConnectionInfos liblinux.Persistence.ConnectionInfoStore::get_Connections()
		}
		.property instance class liblinux.Persistence.StoredConnectionInfo FirstSuccessfulConnection()
		{
			.get instance class liblinux.Persistence.StoredConnectionInfo liblinux.Persistence.ConnectionInfoStore::get_FirstSuccessfulConnection()
		}
		.property instance class liblinux.Persistence.StoredConnectionInfo LastSuccessfulConnection()
		{
			.get instance class liblinux.Persistence.StoredConnectionInfo liblinux.Persistence.ConnectionInfoStore::get_LastSuccessfulConnection()
		}
	}
	.class public ConnectionInfoStoreException
		extends liblinux.ExceptionBase
	{
		.method public hidebysig specialname 
			instance void .ctor()
		{
			ret
		}
		.method public hidebysig specialname 
			instance void .ctor(string message)
		{
			ret
		}
		.method public hidebysig specialname 
			instance void .ctor(string message, class [mscorlib]System.Exception innerException)
		{
			ret
		}
	}
	.class public abstract sealed ConnectionInfoStoreExtensions
		extends [mscorlib]System.Object
	{
		.custom instance void [mscorlib]System.Runtime.CompilerServices.ExtensionAttribute::.ctor() = { }
		.method public static hidebysig 
			bool TryGetConnectionInfoOrDefault(class liblinux.Persistence.ConnectionInfoStore store, string remoteTargetStringOrId, [out] class liblinux.ConnectionInfo& connectionInfo)
		{
			.custom instance void [mscorlib]System.Runtime.CompilerServices.ExtensionAttribute::.ctor() = { }
			ret
		}
		.method public static hidebysig 
			bool TryGetConnectionInfoOrDefault(class liblinux.Persistence.ConnectionInfoStore store, string remoteTargetStringOrId, valuetype liblinux.Persistence.RetrieveMode mode, [out] class liblinux.ConnectionInfo& connectionInfo)
		{
			.custom instance void [mscorlib]System.Runtime.CompilerServices.ExtensionAttribute::.ctor() = { }
			ret
		}
		.method public static hidebysig 
			bool TryGetConnectionInfoOrDefault(class liblinux.Persistence.ConnectionInfoStore store, string remoteTargetStringOrId, [out] class liblinux.Persistence.StoredConnectionInfo& storedConnectionInfo)
		{
			.custom instance void [mscorlib]System.Runtime.CompilerServices.ExtensionAttribute::.ctor() = { }
			ret
		}
		.method public static hidebysig 
			bool TryGetConnectionInfoOrDefault(class liblinux.Persistence.ConnectionInfoStore store, string remoteTargetStringOrId, valuetype liblinux.Persistence.RetrieveMode mode, [out] class liblinux.Persistence.StoredConnectionInfo& storedConnectionInfo)
		{
			.custom instance void [mscorlib]System.Runtime.CompilerServices.ExtensionAttribute::.ctor() = { }
			ret
		}
		.method public static hidebysig 
			bool TryGetDefaultConnectionInfo(class liblinux.Persistence.ConnectionInfoStore store, valuetype liblinux.Persistence.RetrieveMode mode, class liblinux.Persistence.StoredConnectionInfo[] excludedConnections, [out] class liblinux.Persistence.StoredConnectionInfo& storedConnectionInfo)
		{
			.custom instance void [mscorlib]System.Runtime.CompilerServices.ExtensionAttribute::.ctor() = { }
			ret
		}
		.method public static hidebysig 
			class liblinux.Persistence.StoredConnectionInfo[] GetAvailableConnectionsByAddedDate(class liblinux.Persistence.ConnectionInfoStore store)
		{
			.custom instance void [mscorlib]System.Runtime.CompilerServices.ExtensionAttribute::.ctor() = { }
			ret
		}
	}
	.class public ConnectionInfoStoreWatcher
		extends [mscorlib]System.Object
		implements [mscorlib]System.IDisposable
	{
		.method public hidebysig specialname 
			instance void add_Changed(class [mscorlib]System.EventHandler 'value')
		{
			.custom instance void [mscorlib]System.Runtime.CompilerServices.CompilerGeneratedAttribute::.ctor() = { }
			ret
		}
		.method public hidebysig specialname 
			instance void remove_Changed(class [mscorlib]System.EventHandler 'value')
		{
			.custom instance void [mscorlib]System.Runtime.CompilerServices.CompilerGeneratedAttribute::.ctor() = { }
			ret
		}
		.method public hidebysig specialname 
			instance void .ctor()
		{
			ret
		}
		.method public final virtual hidebysig newslot 
			instance void Dispose()
		{
			ret
		}
		.method family virtual hidebysig newslot 
			instance void OnChanged()
		{
			ret
		}
		.event [mscorlib]System.EventHandler Changed
		{
			.addon instance void liblinux.Persistence.ConnectionInfoStoreWatcher::add_Changed(class [mscorlib]System.EventHandler)
			.removeon instance void liblinux.Persistence.ConnectionInfoStoreWatcher::remove_Changed(class [mscorlib]System.EventHandler)
		}
	}
	.class public sealed PersistenceMode
		extends [mscorlib]System.Enum
	{
		.field public rtspecialname specialname int32 value__
		.field static public literal valuetype liblinux.Persistence.PersistenceMode Disk = int32(0x00000001)
		.field static public literal valuetype liblinux.Persistence.PersistenceMode Memory = int32(0x00000000)
	}
	.class public sealed RetrieveMode
		extends [mscorlib]System.Enum
	{
		.field public rtspecialname specialname int32 value__
		.field static public literal valuetype liblinux.Persistence.RetrieveMode All = int32(0x00000000)
		.field static public literal valuetype liblinux.Persistence.RetrieveMode PropertiesOnly = int32(0x00000001)
	}
	.class public StoredConnectionInfo
		extends [mscorlib]System.Object
	{
		.method public hidebysig specialname 
			instance int32 get_Id()
		{
			.custom instance void [mscorlib]System.Runtime.CompilerServices.CompilerGeneratedAttribute::.ctor() = { }
			ret
		}
		.method famorassem hidebysig specialname 
			instance void set_Id(int32 'value')
		{
			.custom instance void [mscorlib]System.Runtime.CompilerServices.CompilerGeneratedAttribute::.ctor() = { }
			ret
		}
		.method public hidebysig specialname 
			instance valuetype [mscorlib]System.DateTime get_DateAdded()
		{
			.custom instance void [mscorlib]System.Runtime.CompilerServices.CompilerGeneratedAttribute::.ctor() = { }
			ret
		}
		.method famorassem hidebysig specialname 
			instance void set_DateAdded(valuetype [mscorlib]System.DateTime 'value')
		{
			.custom instance void [mscorlib]System.Runtime.CompilerServices.CompilerGeneratedAttribute::.ctor() = { }
			ret
		}
		.method public hidebysig specialname 
			instance valuetype [mscorlib]System.DateTime get_LastSuccessful()
		{
			.custom instance void [mscorlib]System.Runtime.CompilerServices.CompilerGeneratedAttribute::.ctor() = { }
			ret
		}
		.method famorassem hidebysig specialname 
			instance void set_LastSuccessful(valuetype [mscorlib]System.DateTime 'value')
		{
			.custom instance void [mscorlib]System.Runtime.CompilerServices.CompilerGeneratedAttribute::.ctor() = { }
			ret
		}
		.method public hidebysig specialname 
			instance valuetype [mscorlib]System.DateTime get_LastUpdated()
		{
			.custom instance void [mscorlib]System.Runtime.CompilerServices.CompilerGeneratedAttribute::.ctor() = { }
			ret
		}
		.method famorassem hidebysig specialname 
			instance void set_LastUpdated(valuetype [mscorlib]System.DateTime 'value')
		{
			.custom instance void [mscorlib]System.Runtime.CompilerServices.CompilerGeneratedAttribute::.ctor() = { }
			ret
		}
		.method public hidebysig specialname 
			instance valuetype [mscorlib]System.DateTime get_LastFailed()
		{
			.custom instance void [mscorlib]System.Runtime.CompilerServices.CompilerGeneratedAttribute::.ctor() = { }
			ret
		}
		.method famorassem hidebysig specialname 
			instance void set_LastFailed(valuetype [mscorlib]System.DateTime 'value')
		{
			.custom instance void [mscorlib]System.Runtime.CompilerServices.CompilerGeneratedAttribute::.ctor() = { }
			ret
		}
		.method public hidebysig specialname 
			instance valuetype liblinux.Persistence.PersistenceMode get_PersistenceMode()
		{
			.custom instance void [mscorlib]System.Runtime.CompilerServices.CompilerGeneratedAttribute::.ctor() = { }
			ret
		}
		.method public hidebysig specialname 
			instance void set_PersistenceMode(valuetype liblinux.Persistence.PersistenceMode 'value')
		{
			.custom instance void [mscorlib]System.Runtime.CompilerServices.CompilerGeneratedAttribute::.ctor() = { }
			ret
		}
		.method public hidebysig specialname 
			instance object get_Tag()
		{
			.custom instance void [mscorlib]System.Runtime.CompilerServices.CompilerGeneratedAttribute::.ctor() = { }
			ret
		}
		.method public hidebysig specialname 
			instance void set_Tag(object 'value')
		{
			.custom instance void [mscorlib]System.Runtime.CompilerServices.CompilerGeneratedAttribute::.ctor() = { }
			ret
		}
		.method public hidebysig specialname 
			instance class [System]System.Collections.Specialized.NameValueCollection get_Properties()
		{
			.custom instance void [mscorlib]System.Runtime.CompilerServices.CompilerGeneratedAttribute::.ctor() = { }
			ret
		}
		.method public static hidebysig specialname 
			class liblinux.ConnectionInfo op_Implicit(class liblinux.Persistence.StoredConnectionInfo storedInfo)
		{
			ret
		}
		.property instance valuetype [mscorlib]System.DateTime DateAdded()
		{
			.get instance valuetype [mscorlib]System.DateTime liblinux.Persistence.StoredConnectionInfo::get_DateAdded()
			.set instance void liblinux.Persistence.StoredConnectionInfo::set_DateAdded(valuetype [mscorlib]System.DateTime)
		}
		.property instance int32 Id()
		{
			.get instance int32 liblinux.Persistence.StoredConnectionInfo::get_Id()
			.set instance void liblinux.Persistence.StoredConnectionInfo::set_Id(int32)
		}
		.property instance valuetype [mscorlib]System.DateTime LastFailed()
		{
			.get instance valuetype [mscorlib]System.DateTime liblinux.Persistence.StoredConnectionInfo::get_LastFailed()
			.set instance void liblinux.Persistence.StoredConnectionInfo::set_LastFailed(valuetype [mscorlib]System.DateTime)
		}
		.property instance valuetype [mscorlib]System.DateTime LastSuccessful()
		{
			.get instance valuetype [mscorlib]System.DateTime liblinux.Persistence.StoredConnectionInfo::get_LastSuccessful()
			.set instance void liblinux.Persistence.StoredConnectionInfo::set_LastSuccessful(valuetype [mscorlib]System.DateTime)
		}
		.property instance valuetype [mscorlib]System.DateTime LastUpdated()
		{
			.get instance valuetype [mscorlib]System.DateTime liblinux.Persistence.StoredConnectionInfo::get_LastUpdated()
			.set instance void liblinux.Persistence.StoredConnectionInfo::set_LastUpdated(valuetype [mscorlib]System.DateTime)
		}
		.property instance valuetype liblinux.Persistence.PersistenceMode PersistenceMode()
		{
			.get instance valuetype liblinux.Persistence.PersistenceMode liblinux.Persistence.StoredConnectionInfo::get_PersistenceMode()
			.set instance void liblinux.Persistence.StoredConnectionInfo::set_PersistenceMode(valuetype liblinux.Persistence.PersistenceMode)
		}
		.property instance class [System]System.Collections.Specialized.NameValueCollection Properties()
		{
			.get instance class [System]System.Collections.Specialized.NameValueCollection liblinux.Persistence.StoredConnectionInfo::get_Properties()
		}
		.property instance object Tag()
		{
			.get instance object liblinux.Persistence.StoredConnectionInfo::get_Tag()
			.set instance void liblinux.Persistence.StoredConnectionInfo::set_Tag(object)
		}
	}
	.class public StoredConnectionInfos
		extends [mscorlib]System.Object
		implements class [mscorlib]'System.Collections.Generic.IReadOnlyList`1'<class liblinux.Persistence.StoredConnectionInfo>, class [mscorlib]'System.Collections.Generic.IReadOnlyCollection`1'<class liblinux.Persistence.StoredConnectionInfo>, class [mscorlib]'System.Collections.Generic.IEnumerable`1'<class liblinux.Persistence.StoredConnectionInfo>, [mscorlib]System.Collections.IEnumerable
	{
		.custom instance void [mscorlib]System.Reflection.DefaultMemberAttribute::.ctor(string) = { string('Item') }
		.method public final virtual hidebysig newslot specialname 
			instance int32 get_Count()
		{
			ret
		}
		.method public final virtual hidebysig newslot specialname 
			instance class liblinux.Persistence.StoredConnectionInfo get_Item(int32 index)
		{
			ret
		}
		.method public hidebysig specialname 
			instance class liblinux.Persistence.StoredConnectionInfo get_Item(string name)
		{
			ret
		}
		.method public final virtual hidebysig newslot 
			instance class [mscorlib]'System.Collections.Generic.IEnumerator`1'<class liblinux.Persistence.StoredConnectionInfo> GetEnumerator()
		{
			ret
		}
		.method private final virtual hidebysig newslot 
			instance class [mscorlib]System.Collections.IEnumerator System.Collections.IEnumerable.GetEnumerator()
		{
			.override [mscorlib]System.Collections.IEnumerable::GetEnumerator
			ret
		}
		.property instance int32 Count()
		{
			.get instance int32 liblinux.Persistence.StoredConnectionInfos::get_Count()
		}
		.property instance class liblinux.Persistence.StoredConnectionInfo Item(int32)
		{
			.get instance class liblinux.Persistence.StoredConnectionInfo liblinux.Persistence.StoredConnectionInfos::get_Item(int32)
		}
		.property instance class liblinux.Persistence.StoredConnectionInfo Item(string)
		{
			.get instance class liblinux.Persistence.StoredConnectionInfo liblinux.Persistence.StoredConnectionInfos::get_Item(string)
		}
	}
	.class public sealed UpdateMode
		extends [mscorlib]System.Enum
	{
		.field public rtspecialname specialname int32 value__
		.field static public literal valuetype liblinux.Persistence.UpdateMode Credentials = int32(0x00000002)
		.field static public literal valuetype liblinux.Persistence.UpdateMode NoPassword = int32(0x00000001)
		.field static public literal valuetype liblinux.Persistence.UpdateMode None = int32(0x00000000)
		.field static public literal valuetype liblinux.Persistence.UpdateMode PropertiesOnly = int32(0x00000003)
	}
}
.namespace liblinux.Services
{
	.class public sealed CompilerId
		extends [mscorlib]System.Enum
	{
		.field public rtspecialname specialname int32 value__
		.field static public literal valuetype liblinux.Services.CompilerId Clang = int32(0x00000001)
		.field static public literal valuetype liblinux.Services.CompilerId Gcc = int32(0x00000000)
	}
	.class public GdbServer
		extends [mscorlib]System.Object
		implements [mscorlib]System.IDisposable
	{
		.method public hidebysig specialname 
			instance int32 get_DebugeePid()
		{
			ret
		}
		.method public hidebysig specialname 
			instance class liblinux.Services.GdbServerStartInfo get_StartInfo()
		{
			ret
		}
		.method public hidebysig specialname 
			instance class liblinux.Shell.IStreamingShell get_Shell()
		{
			ret
		}
		.method public final virtual hidebysig newslot 
			instance void Dispose()
		{
			ret
		}
		.method public hidebysig 
			instance void Stop()
		{
			ret
		}
		.property instance int32 DebugeePid()
		{
			.get instance int32 liblinux.Services.GdbServer::get_DebugeePid()
		}
		.property instance class liblinux.Shell.IStreamingShell Shell()
		{
			.get instance class liblinux.Shell.IStreamingShell liblinux.Services.GdbServer::get_Shell()
		}
		.property instance class liblinux.Services.GdbServerStartInfo StartInfo()
		{
			.get instance class liblinux.Services.GdbServerStartInfo liblinux.Services.GdbServer::get_StartInfo()
		}
	}
	.class public GdbServerFactory
		extends [mscorlib]System.Object
	{
		.method public hidebysig 
			instance class liblinux.Services.GdbServer Start(string remotePath)
		{
			ret
		}
		.method public hidebysig 
			instance class liblinux.Services.GdbServer Start(string preLaunchCommand, string remotePath)
		{
			ret
		}
		.method public hidebysig 
			instance class liblinux.Services.GdbServer Start(class liblinux.Services.GdbServerStartInfo startInfo)
		{
			ret
		}
		.method public hidebysig 
			instance class liblinux.Services.GdbServer Start(string remotePath, int32 localPort, int32 remotePort)
		{
			ret
		}
		.method public hidebysig 
			instance class liblinux.Services.GdbServer Start(string preLaunchCommand, string remotePath, int32 localPort, int32 remotePort)
		{
			ret
		}
	}
	.class public GdbServerLocalPortInUseException
		extends liblinux.ExceptionBase
	{
		.method public hidebysig specialname 
			instance void .ctor()
		{
			ret
		}
		.method public hidebysig specialname 
			instance void .ctor(string message)
		{
			ret
		}
		.method public hidebysig specialname 
			instance void .ctor(string message, class [mscorlib]System.Exception innerException)
		{
			ret
		}
	}
	.class public GdbServerPortSelectionException
		extends liblinux.ExceptionBase
	{
		.method public hidebysig specialname 
			instance void .ctor()
		{
			ret
		}
		.method public hidebysig specialname 
			instance void .ctor(string message)
		{
			ret
		}
		.method public hidebysig specialname 
			instance void .ctor(string message, class [mscorlib]System.Exception innerException)
		{
			ret
		}
	}
	.class public GdbServerRemotePortInUseException
		extends liblinux.ExceptionBase
	{
		.method public hidebysig specialname 
			instance void .ctor()
		{
			ret
		}
		.method public hidebysig specialname 
			instance void .ctor(string message)
		{
			ret
		}
		.method public hidebysig specialname 
			instance void .ctor(string message, class [mscorlib]System.Exception innerException)
		{
			ret
		}
	}
	.class public GdbServerStartInfo
		extends [mscorlib]System.Object
	{
		.method public hidebysig specialname 
			instance string get_RemotePath()
		{
			ret
		}
		.method public hidebysig specialname 
			instance void set_RemotePath(string 'value')
		{
			ret
		}
		.method public hidebysig specialname 
			instance int32 get_LocalPort()
		{
			ret
		}
		.method public hidebysig specialname 
			instance void set_LocalPort(int32 'value')
		{
			ret
		}
		.method public hidebysig specialname 
			instance int32 get_RemotePort()
		{
			ret
		}
		.method public hidebysig specialname 
			instance void set_RemotePort(int32 'value')
		{
			ret
		}
		.method public hidebysig specialname 
			instance string get_PreLaunchCommand()
		{
			ret
		}
		.method public hidebysig specialname 
			instance void set_PreLaunchCommand(string 'value')
		{
			ret
		}
		.method public hidebysig specialname 
			instance string get_WorkingDirectory()
		{
			ret
		}
		.method public hidebysig specialname 
			instance void set_WorkingDirectory(string 'value')
		{
			ret
		}
		.method public hidebysig specialname 
			instance string[] get_Arguments()
		{
			ret
		}
		.method public hidebysig specialname 
			instance void set_Arguments(string[] 'value')
		{
			ret
		}
		.method public hidebysig specialname 
			instance valuetype [mscorlib]'System.Nullable`1'<int32> get_ProcessId()
		{
			ret
		}
		.method public hidebysig specialname 
			instance void set_ProcessId(valuetype [mscorlib]'System.Nullable`1'<int32> 'value')
		{
			ret
		}
		.method public hidebysig specialname 
			instance void .ctor()
		{
			ret
		}
		.property instance string[] Arguments()
		{
			.get instance string[] liblinux.Services.GdbServerStartInfo::get_Arguments()
			.set instance void liblinux.Services.GdbServerStartInfo::set_Arguments(string[])
		}
		.property instance int32 LocalPort()
		{
			.get instance int32 liblinux.Services.GdbServerStartInfo::get_LocalPort()
			.set instance void liblinux.Services.GdbServerStartInfo::set_LocalPort(int32)
		}
		.property instance string PreLaunchCommand()
		{
			.get instance string liblinux.Services.GdbServerStartInfo::get_PreLaunchCommand()
			.set instance void liblinux.Services.GdbServerStartInfo::set_PreLaunchCommand(string)
		}
		.property instance valuetype [mscorlib]'System.Nullable`1'<int32> ProcessId()
		{
			.get instance valuetype [mscorlib]'System.Nullable`1'<int32> liblinux.Services.GdbServerStartInfo::get_ProcessId()
			.set instance void liblinux.Services.GdbServerStartInfo::set_ProcessId(valuetype [mscorlib]'System.Nullable`1'<int32>)
		}
		.property instance string RemotePath()
		{
			.get instance string liblinux.Services.GdbServerStartInfo::get_RemotePath()
			.set instance void liblinux.Services.GdbServerStartInfo::set_RemotePath(string)
		}
		.property instance int32 RemotePort()
		{
			.get instance int32 liblinux.Services.GdbServerStartInfo::get_RemotePort()
			.set instance void liblinux.Services.GdbServerStartInfo::set_RemotePort(int32)
		}
		.property instance string WorkingDirectory()
		{
			.get instance string liblinux.Services.GdbServerStartInfo::get_WorkingDirectory()
			.set instance void liblinux.Services.GdbServerStartInfo::set_WorkingDirectory(string)
		}
	}
	.class public interface abstract IServices
	{
		.method public virtual hidebysig newslot abstract specialname 
			instance class liblinux.Services.GdbServerFactory get_GdbServer()
		{
		}
		.property instance class liblinux.Services.GdbServerFactory GdbServer()
		{
			.get instance class liblinux.Services.GdbServerFactory liblinux.Services.IServices::get_GdbServer()
		}
	}
	.class public abstract RemoteCompiler
		extends [mscorlib]System.Object
		implements [mscorlib]System.IDisposable
	{
		.method public hidebysig specialname 
			instance void add_DownloadProgress(class [mscorlib]'System.EventHandler`1'<class liblinux.Services.RemoteCompilerDownloadProgressEventArgs> 'value')
		{
			.custom instance void [mscorlib]System.Runtime.CompilerServices.CompilerGeneratedAttribute::.ctor() = { }
			ret
		}
		.method public hidebysig specialname 
			instance void remove_DownloadProgress(class [mscorlib]'System.EventHandler`1'<class liblinux.Services.RemoteCompilerDownloadProgressEventArgs> 'value')
		{
			.custom instance void [mscorlib]System.Runtime.CompilerServices.CompilerGeneratedAttribute::.ctor() = { }
			ret
		}
		.method public hidebysig specialname 
			instance void add_BeforeCreateLocalSysroot(class [mscorlib]System.EventHandler 'value')
		{
			.custom instance void [mscorlib]System.Runtime.CompilerServices.CompilerGeneratedAttribute::.ctor() = { }
			ret
		}
		.method public hidebysig specialname 
			instance void remove_BeforeCreateLocalSysroot(class [mscorlib]System.EventHandler 'value')
		{
			.custom instance void [mscorlib]System.Runtime.CompilerServices.CompilerGeneratedAttribute::.ctor() = { }
			ret
		}
		.method public hidebysig specialname 
			instance void add_RsyncCleanupNeeded(class [mscorlib]System.EventHandler 'value')
		{
			.custom instance void [mscorlib]System.Runtime.CompilerServices.CompilerGeneratedAttribute::.ctor() = { }
			ret
		}
		.method public hidebysig specialname 
			instance void remove_RsyncCleanupNeeded(class [mscorlib]System.EventHandler 'value')
		{
			.custom instance void [mscorlib]System.Runtime.CompilerServices.CompilerGeneratedAttribute::.ctor() = { }
			ret
		}
		.method public hidebysig specialname 
			instance class [mscorlib]System.Version get_Version()
		{
			.custom instance void [mscorlib]System.Runtime.CompilerServices.CompilerGeneratedAttribute::.ctor() = { }
			ret
		}
		.method public hidebysig specialname 
			instance string get_CompilerPath()
		{
			.custom instance void [mscorlib]System.Runtime.CompilerServices.CompilerGeneratedAttribute::.ctor() = { }
			ret
		}
		.method public hidebysig specialname 
			instance void set_CompilerPath(string 'value')
		{
			.custom instance void [mscorlib]System.Runtime.CompilerServices.CompilerGeneratedAttribute::.ctor() = { }
			ret
		}
		.method public hidebysig specialname 
			instance valuetype liblinux.Services.CompilerId get_CompilerId()
		{
			.custom instance void [mscorlib]System.Runtime.CompilerServices.CompilerGeneratedAttribute::.ctor() = { }
			ret
		}
		.method public hidebysig specialname 
			instance string get_Archiver()
		{
			.custom instance void [mscorlib]System.Runtime.CompilerServices.CompilerGeneratedAttribute::.ctor() = { }
			ret
		}
		.method public hidebysig specialname 
			instance void set_Archiver(string 'value')
		{
			.custom instance void [mscorlib]System.Runtime.CompilerServices.CompilerGeneratedAttribute::.ctor() = { }
			ret
		}
		.method public hidebysig specialname 
			instance class [System.Core]'System.Collections.Generic.HashSet`1'<string> get_AdditionalIncludes()
		{
			.custom instance void [mscorlib]System.Runtime.CompilerServices.CompilerGeneratedAttribute::.ctor() = { }
			ret
		}
		.method public hidebysig specialname 
			instance class [System.Core]'System.Collections.Generic.HashSet`1'<string> get_ExcludedDirectories()
		{
			.custom instance void [mscorlib]System.Runtime.CompilerServices.CompilerGeneratedAttribute::.ctor() = { }
			ret
		}
		.method public hidebysig specialname 
			instance bool get_ForceUpdate()
		{
			.custom instance void [mscorlib]System.Runtime.CompilerServices.CompilerGeneratedAttribute::.ctor() = { }
			ret
		}
		.method public hidebysig specialname 
			instance void set_ForceUpdate(bool 'value')
		{
			.custom instance void [mscorlib]System.Runtime.CompilerServices.CompilerGeneratedAttribute::.ctor() = { }
			ret
		}
		.method public hidebysig specialname 
			instance string get_ArchiverArchiveCommandFormat()
		{
			.custom instance void [mscorlib]System.Runtime.CompilerServices.CompilerGeneratedAttribute::.ctor() = { }
			ret
		}
		.method public hidebysig specialname 
			instance void set_ArchiverArchiveCommandFormat(string 'value')
		{
			.custom instance void [mscorlib]System.Runtime.CompilerServices.CompilerGeneratedAttribute::.ctor() = { }
			ret
		}
		.method public hidebysig specialname 
			instance class [mscorlib]'System.Collections.Generic.List`1'<string> get_IncludeDirectories()
		{
			.custom instance void [mscorlib]System.Runtime.CompilerServices.CompilerGeneratedAttribute::.ctor() = { }
			ret
		}
		.method public hidebysig specialname 
			instance bool get_UseCompiler()
		{
			.custom instance void [mscorlib]System.Runtime.CompilerServices.CompilerGeneratedAttribute::.ctor() = { }
			ret
		}
		.method public hidebysig specialname 
			instance void set_UseCompiler(bool 'value')
		{
			.custom instance void [mscorlib]System.Runtime.CompilerServices.CompilerGeneratedAttribute::.ctor() = { }
			ret
		}
		.method public hidebysig specialname 
			instance string get_TemporaryArchiveFileName()
		{
			.custom instance void [mscorlib]System.Runtime.CompilerServices.CompilerGeneratedAttribute::.ctor() = { }
			ret
		}
		.method public hidebysig specialname 
			instance void set_TemporaryArchiveFileName(string 'value')
		{
			.custom instance void [mscorlib]System.Runtime.CompilerServices.CompilerGeneratedAttribute::.ctor() = { }
			ret
		}
		.method public hidebysig specialname 
			instance class [mscorlib]'System.Collections.Generic.List`1'<string> get_CCompilerIncludeDirectories()
		{
			.custom instance void [mscorlib]System.Runtime.CompilerServices.CompilerGeneratedAttribute::.ctor() = { }
			ret
		}
		.method public hidebysig specialname 
			instance class [mscorlib]'System.Collections.Generic.List`1'<string> get_CppCompilerIncludeDirectories()
		{
			.custom instance void [mscorlib]System.Runtime.CompilerServices.CompilerGeneratedAttribute::.ctor() = { }
			ret
		}
		.method public hidebysig specialname 
			instance class [System]System.Collections.Specialized.NameValueCollection get_CCompilerPreprocessorDefinitions()
		{
			.custom instance void [mscorlib]System.Runtime.CompilerServices.CompilerGeneratedAttribute::.ctor() = { }
			ret
		}
		.method public hidebysig specialname 
			instance class [System]System.Collections.Specialized.NameValueCollection get_CppCompilerPreprocessorDefinitions()
		{
			.custom instance void [mscorlib]System.Runtime.CompilerServices.CompilerGeneratedAttribute::.ctor() = { }
			ret
		}
		.method public hidebysig specialname 
			instance valuetype liblinux.SystemPlatform get_Platform()
		{
			.custom instance void [mscorlib]System.Runtime.CompilerServices.CompilerGeneratedAttribute::.ctor() = { }
			ret
		}
		.method family hidebysig specialname 
			instance void set_Platform(valuetype liblinux.SystemPlatform 'value')
		{
			.custom instance void [mscorlib]System.Runtime.CompilerServices.CompilerGeneratedAttribute::.ctor() = { }
			ret
		}
		.method public hidebysig specialname 
			instance valuetype [mscorlib]System.TimeSpan get_DownloadDuration()
		{
			.custom instance void [mscorlib]System.Runtime.CompilerServices.CompilerGeneratedAttribute::.ctor() = { }
			ret
		}
		.method public hidebysig specialname 
			instance string get_LocalDestinationDirectory()
		{
			.custom instance void [mscorlib]System.Runtime.CompilerServices.CompilerGeneratedAttribute::.ctor() = { }
			ret
		}
		.method public hidebysig specialname 
			instance void set_LocalDestinationDirectory(string 'value')
		{
			.custom instance void [mscorlib]System.Runtime.CompilerServices.CompilerGeneratedAttribute::.ctor() = { }
			ret
		}
		.method public hidebysig specialname 
			instance class [mscorlib]'System.Collections.Generic.List`1'<string> get_LocalCCompilerIncludeDirectories()
		{
			.custom instance void [mscorlib]System.Runtime.CompilerServices.CompilerGeneratedAttribute::.ctor() = { }
			ret
		}
		.method public hidebysig specialname 
			instance class [mscorlib]'System.Collections.Generic.List`1'<string> get_LocalCppCompilerIncludeDirectories()
		{
			.custom instance void [mscorlib]System.Runtime.CompilerServices.CompilerGeneratedAttribute::.ctor() = { }
			ret
		}
		.method public hidebysig specialname 
			instance string get_CCompilerIncludeDirectoriesQueryCommandFormat()
		{
			.custom instance void [mscorlib]System.Runtime.CompilerServices.CompilerGeneratedAttribute::.ctor() = { }
			ret
		}
		.method public hidebysig specialname 
			instance void set_CCompilerIncludeDirectoriesQueryCommandFormat(string 'value')
		{
			.custom instance void [mscorlib]System.Runtime.CompilerServices.CompilerGeneratedAttribute::.ctor() = { }
			ret
		}
		.method public hidebysig specialname 
			instance string get_CppCompilerIncludeDirectoriesQueryCommandFormat()
		{
			.custom instance void [mscorlib]System.Runtime.CompilerServices.CompilerGeneratedAttribute::.ctor() = { }
			ret
		}
		.method public hidebysig specialname 
			instance void set_CppCompilerIncludeDirectoriesQueryCommandFormat(string 'value')
		{
			.custom instance void [mscorlib]System.Runtime.CompilerServices.CompilerGeneratedAttribute::.ctor() = { }
			ret
		}
		.method public hidebysig specialname 
			instance string get_CCompilerIncludePreprocessorDefinitionsQueryCommandFormat()
		{
			.custom instance void [mscorlib]System.Runtime.CompilerServices.CompilerGeneratedAttribute::.ctor() = { }
			ret
		}
		.method public hidebysig specialname 
			instance void set_CCompilerIncludePreprocessorDefinitionsQueryCommandFormat(string 'value')
		{
			.custom instance void [mscorlib]System.Runtime.CompilerServices.CompilerGeneratedAttribute::.ctor() = { }
			ret
		}
		.method public hidebysig specialname 
			instance string get_CppCompilerPreprocessorDefinitionsQueryCommandFormat()
		{
			.custom instance void [mscorlib]System.Runtime.CompilerServices.CompilerGeneratedAttribute::.ctor() = { }
			ret
		}
		.method public hidebysig specialname 
			instance void set_CppCompilerPreprocessorDefinitionsQueryCommandFormat(string 'value')
		{
			.custom instance void [mscorlib]System.Runtime.CompilerServices.CompilerGeneratedAttribute::.ctor() = { }
			ret
		}
		.method public hidebysig specialname 
			instance string get_VCPkgLocationQueryCommandFormat()
		{
			.custom instance void [mscorlib]System.Runtime.CompilerServices.CompilerGeneratedAttribute::.ctor() = { }
			ret
		}
		.method public hidebysig specialname 
			instance void set_VCPkgLocationQueryCommandFormat(string 'value')
		{
			.custom instance void [mscorlib]System.Runtime.CompilerServices.CompilerGeneratedAttribute::.ctor() = { }
			ret
		}
		.method public hidebysig specialname 
			instance valuetype [mscorlib]System.TimeSpan get_DownloadProgressLogInterval()
		{
			.custom instance void [mscorlib]System.Runtime.CompilerServices.CompilerGeneratedAttribute::.ctor() = { }
			ret
		}
		.method public hidebysig specialname 
			instance void set_DownloadProgressLogInterval(valuetype [mscorlib]System.TimeSpan 'value')
		{
			.custom instance void [mscorlib]System.Runtime.CompilerServices.CompilerGeneratedAttribute::.ctor() = { }
			ret
		}
		.method public hidebysig specialname 
			instance int32 get_LongestPathLength()
		{
			.custom instance void [mscorlib]System.Runtime.CompilerServices.CompilerGeneratedAttribute::.ctor() = { }
			ret
		}
		.method famorassem hidebysig specialname 
			instance void set_LongestPathLength(int32 'value')
		{
			.custom instance void [mscorlib]System.Runtime.CompilerServices.CompilerGeneratedAttribute::.ctor() = { }
			ret
		}
		.method public virtual hidebysig newslot abstract specialname 
			instance bool get_HasLocalSysroot()
		{
		}
		.method public virtual hidebysig newslot abstract specialname 
			instance bool get_LocalSysrootEnabled()
		{
		}
		.method public virtual hidebysig newslot abstract specialname 
			instance valuetype [mscorlib]System.DateTime get_LastSysrootUpdate()
		{
		}
		.method public hidebysig specialname 
			instance int32 get_UpdateIntervalMinutes()
		{
			.custom instance void [mscorlib]System.Runtime.CompilerServices.CompilerGeneratedAttribute::.ctor() = { }
			ret
		}
		.method public hidebysig specialname 
			instance void set_UpdateIntervalMinutes(int32 'value')
		{
			.custom instance void [mscorlib]System.Runtime.CompilerServices.CompilerGeneratedAttribute::.ctor() = { }
			ret
		}
		.method public hidebysig specialname 
			instance bool get_Cancelled()
		{
			ret
		}
		.method public hidebysig specialname 
			instance string get_SyncMethod()
		{
			.custom instance void [mscorlib]System.Runtime.CompilerServices.CompilerGeneratedAttribute::.ctor() = { }
			ret
		}
		.method public hidebysig specialname 
			instance class liblinux.Services.RemoteCompilerIOImplBase get_RemoteCompilerIO()
		{
			ret
		}
		.method public hidebysig specialname 
			instance void set_RemoteCompilerIO(class liblinux.Services.RemoteCompilerIOImplBase 'value')
		{
			ret
		}
		.method public virtual hidebysig newslot abstract specialname 
			instance class 'liblinux.IO.Unified.IFileSystem`1'<class 'liblinux.IO.Unified.IDirectory'> get_FileSystem()
		{
		}
		.method public virtual hidebysig newslot abstract specialname 
			instance class 'liblinux.Shell.Unified.ICommandHost`1'<class liblinux.Shell.ICommand> get_Shell()
		{
		}
		.method public final virtual hidebysig newslot 
			instance void Dispose()
		{
			ret
		}
		.method family virtual hidebysig newslot 
			instance void Cleanup()
		{
			ret
		}
		.method public static hidebysig 
			void CleanupLocalSysroots()
		{
			ret
		}
		.method public static hidebysig 
			bool CheckIfLocalSysrootsNeedsCleanup()
		{
			ret
		}
		.method public static hidebysig 
			bool CheckIfLocalSysrootsNeedsCleanup(class liblinux.Persistence.ConnectionInfoStore store)
		{
			ret
		}
		.method public static hidebysig 
			string GetDefaultLocalSysrootsDirectory()
		{
			ret
		}
		.method family virtual hidebysig newslot abstract 
			instance string GetDefaultLocalDestinationDirectory()
		{
		}
		.method public virtual hidebysig newslot 
			instance void Cancel()
		{
			ret
		}
		.method public hidebysig 
			instance bool CreateLocalSysroot()
		{
			ret
		}
		.method public virtual hidebysig newslot 
			instance void PurgeLocalSysroot()
		{
			ret
		}
		.method public hidebysig 
			instance void RetrieveCompilerInformation()
		{
			ret
		}
		.method public static hidebysig 
			bool IsSysrootLocked(class liblinux.ConnectionInfo connectionInfo)
		{
			ret
		}
		.method public static hidebysig 
			bool IsWSLSysrootLocked()
		{
			ret
		}
		.method family virtual hidebysig newslot 
			instance void DownloadSysroot()
		{
			ret
		}
		.method family virtual hidebysig newslot abstract 
			instance void Initialize()
		{
		}
		.method famorassem hidebysig 
			instance void OnProgress(string message, string source)
		{
			ret
		}
		.method famorassem hidebysig 
			instance void OnProgress(string message, string source, object[] args)
		{
			.param [3]
			.custom instance void [mscorlib]System.ParamArrayAttribute::.ctor() = { }
			ret
		}
		.method famorassem hidebysig 
			instance string TranslatePath(string remotePath)
		{
			ret
		}
		.method famorassem hidebysig 
			instance void ExpandRemotePaths(class [System.Core]'System.Collections.Generic.HashSet`1'<string> paths)
		{
			ret
		}
		.method family virtual hidebysig newslot 
			instance void AddSettingsToWrite(class [System.Xml.Linq]System.Xml.Linq.XElement element)
		{
			ret
		}
		.method family virtual hidebysig newslot 
			instance string GetErrorOutput(class liblinux.Shell.ICommand command)
		{
			ret
		}
		.method family virtual hidebysig newslot abstract 
			instance void PersistSysrootInfo()
		{
		}
		.method family hidebysig specialname 
			instance void .ctor()
		{
			ret
		}
		.field static famorassem initonly string 'GENERAL'
		.field family class liblinux.Services.RemoteCompilerIOImplBase ioImpl
		.field family string uniqueLockId
		.event [mscorlib]System.EventHandler BeforeCreateLocalSysroot
		{
			.addon instance void liblinux.Services.RemoteCompiler::add_BeforeCreateLocalSysroot(class [mscorlib]System.EventHandler)
			.removeon instance void liblinux.Services.RemoteCompiler::remove_BeforeCreateLocalSysroot(class [mscorlib]System.EventHandler)
		}
		.event class [mscorlib]'System.EventHandler`1'<class liblinux.Services.RemoteCompilerDownloadProgressEventArgs> DownloadProgress
		{
			.addon instance void liblinux.Services.RemoteCompiler::add_DownloadProgress(class [mscorlib]'System.EventHandler`1'<class liblinux.Services.RemoteCompilerDownloadProgressEventArgs>)
			.removeon instance void liblinux.Services.RemoteCompiler::remove_DownloadProgress(class [mscorlib]'System.EventHandler`1'<class liblinux.Services.RemoteCompilerDownloadProgressEventArgs>)
		}
		.event [mscorlib]System.EventHandler RsyncCleanupNeeded
		{
			.addon instance void liblinux.Services.RemoteCompiler::add_RsyncCleanupNeeded(class [mscorlib]System.EventHandler)
			.removeon instance void liblinux.Services.RemoteCompiler::remove_RsyncCleanupNeeded(class [mscorlib]System.EventHandler)
		}
		.property instance class [System.Core]'System.Collections.Generic.HashSet`1'<string> AdditionalIncludes()
		{
			.get instance class [System.Core]'System.Collections.Generic.HashSet`1'<string> liblinux.Services.RemoteCompiler::get_AdditionalIncludes()
		}
		.property instance string Archiver()
		{
			.get instance string liblinux.Services.RemoteCompiler::get_Archiver()
			.set instance void liblinux.Services.RemoteCompiler::set_Archiver(string)
		}
		.property instance string ArchiverArchiveCommandFormat()
		{
			.get instance string liblinux.Services.RemoteCompiler::get_ArchiverArchiveCommandFormat()
			.set instance void liblinux.Services.RemoteCompiler::set_ArchiverArchiveCommandFormat(string)
		}
		.property instance class [mscorlib]'System.Collections.Generic.List`1'<string> CCompilerIncludeDirectories()
		{
			.get instance class [mscorlib]'System.Collections.Generic.List`1'<string> liblinux.Services.RemoteCompiler::get_CCompilerIncludeDirectories()
		}
		.property instance string CCompilerIncludeDirectoriesQueryCommandFormat()
		{
			.get instance string liblinux.Services.RemoteCompiler::get_CCompilerIncludeDirectoriesQueryCommandFormat()
			.set instance void liblinux.Services.RemoteCompiler::set_CCompilerIncludeDirectoriesQueryCommandFormat(string)
		}
		.property instance string CCompilerIncludePreprocessorDefinitionsQueryCommandFormat()
		{
			.get instance string liblinux.Services.RemoteCompiler::get_CCompilerIncludePreprocessorDefinitionsQueryCommandFormat()
			.set instance void liblinux.Services.RemoteCompiler::set_CCompilerIncludePreprocessorDefinitionsQueryCommandFormat(string)
		}
		.property instance class [System]System.Collections.Specialized.NameValueCollection CCompilerPreprocessorDefinitions()
		{
			.get instance class [System]System.Collections.Specialized.NameValueCollection liblinux.Services.RemoteCompiler::get_CCompilerPreprocessorDefinitions()
		}
		.property instance bool Cancelled()
		{
			.get instance bool liblinux.Services.RemoteCompiler::get_Cancelled()
		}
		.property instance valuetype liblinux.Services.CompilerId CompilerId()
		{
			.get instance valuetype liblinux.Services.CompilerId liblinux.Services.RemoteCompiler::get_CompilerId()
		}
		.property instance string CompilerPath()
		{
			.get instance string liblinux.Services.RemoteCompiler::get_CompilerPath()
			.set instance void liblinux.Services.RemoteCompiler::set_CompilerPath(string)
		}
		.property instance class [mscorlib]'System.Collections.Generic.List`1'<string> CppCompilerIncludeDirectories()
		{
			.get instance class [mscorlib]'System.Collections.Generic.List`1'<string> liblinux.Services.RemoteCompiler::get_CppCompilerIncludeDirectories()
		}
		.property instance string CppCompilerIncludeDirectoriesQueryCommandFormat()
		{
			.get instance string liblinux.Services.RemoteCompiler::get_CppCompilerIncludeDirectoriesQueryCommandFormat()
			.set instance void liblinux.Services.RemoteCompiler::set_CppCompilerIncludeDirectoriesQueryCommandFormat(string)
		}
		.property instance class [System]System.Collections.Specialized.NameValueCollection CppCompilerPreprocessorDefinitions()
		{
			.get instance class [System]System.Collections.Specialized.NameValueCollection liblinux.Services.RemoteCompiler::get_CppCompilerPreprocessorDefinitions()
		}
		.property instance string CppCompilerPreprocessorDefinitionsQueryCommandFormat()
		{
			.get instance string liblinux.Services.RemoteCompiler::get_CppCompilerPreprocessorDefinitionsQueryCommandFormat()
			.set instance void liblinux.Services.RemoteCompiler::set_CppCompilerPreprocessorDefinitionsQueryCommandFormat(string)
		}
		.property instance valuetype [mscorlib]System.TimeSpan DownloadDuration()
		{
			.get instance valuetype [mscorlib]System.TimeSpan liblinux.Services.RemoteCompiler::get_DownloadDuration()
		}
		.property instance valuetype [mscorlib]System.TimeSpan DownloadProgressLogInterval()
		{
			.get instance valuetype [mscorlib]System.TimeSpan liblinux.Services.RemoteCompiler::get_DownloadProgressLogInterval()
			.set instance void liblinux.Services.RemoteCompiler::set_DownloadProgressLogInterval(valuetype [mscorlib]System.TimeSpan)
		}
		.property instance class [System.Core]'System.Collections.Generic.HashSet`1'<string> ExcludedDirectories()
		{
			.get instance class [System.Core]'System.Collections.Generic.HashSet`1'<string> liblinux.Services.RemoteCompiler::get_ExcludedDirectories()
		}
		.property instance class 'liblinux.IO.Unified.IFileSystem`1'<class 'liblinux.IO.Unified.IDirectory'> FileSystem()
		{
			.get instance class 'liblinux.IO.Unified.IFileSystem`1'<class 'liblinux.IO.Unified.IDirectory'> liblinux.Services.RemoteCompiler::get_FileSystem()
		}
		.property instance bool ForceUpdate()
		{
			.get instance bool liblinux.Services.RemoteCompiler::get_ForceUpdate()
			.set instance void liblinux.Services.RemoteCompiler::set_ForceUpdate(bool)
		}
		.property instance bool HasLocalSysroot()
		{
			.get instance bool liblinux.Services.RemoteCompiler::get_HasLocalSysroot()
		}
		.property instance class [mscorlib]'System.Collections.Generic.List`1'<string> IncludeDirectories()
		{
			.get instance class [mscorlib]'System.Collections.Generic.List`1'<string> liblinux.Services.RemoteCompiler::get_IncludeDirectories()
		}
		.property instance valuetype [mscorlib]System.DateTime LastSysrootUpdate()
		{
			.get instance valuetype [mscorlib]System.DateTime liblinux.Services.RemoteCompiler::get_LastSysrootUpdate()
		}
		.property instance class [mscorlib]'System.Collections.Generic.List`1'<string> LocalCCompilerIncludeDirectories()
		{
			.get instance class [mscorlib]'System.Collections.Generic.List`1'<string> liblinux.Services.RemoteCompiler::get_LocalCCompilerIncludeDirectories()
		}
		.property instance class [mscorlib]'System.Collections.Generic.List`1'<string> LocalCppCompilerIncludeDirectories()
		{
			.get instance class [mscorlib]'System.Collections.Generic.List`1'<string> liblinux.Services.RemoteCompiler::get_LocalCppCompilerIncludeDirectories()
		}
		.property instance string LocalDestinationDirectory()
		{
			.get instance string liblinux.Services.RemoteCompiler::get_LocalDestinationDirectory()
			.set instance void liblinux.Services.RemoteCompiler::set_LocalDestinationDirectory(string)
		}
		.property instance bool LocalSysrootEnabled()
		{
			.get instance bool liblinux.Services.RemoteCompiler::get_LocalSysrootEnabled()
		}
		.property instance int32 LongestPathLength()
		{
			.get instance int32 liblinux.Services.RemoteCompiler::get_LongestPathLength()
			.set instance void liblinux.Services.RemoteCompiler::set_LongestPathLength(int32)
		}
		.property instance valuetype liblinux.SystemPlatform Platform()
		{
			.get instance valuetype liblinux.SystemPlatform liblinux.Services.RemoteCompiler::get_Platform()
			.set instance void liblinux.Services.RemoteCompiler::set_Platform(valuetype liblinux.SystemPlatform)
		}
		.property instance class liblinux.Services.RemoteCompilerIOImplBase RemoteCompilerIO()
		{
			.get instance class liblinux.Services.RemoteCompilerIOImplBase liblinux.Services.RemoteCompiler::get_RemoteCompilerIO()
			.set instance void liblinux.Services.RemoteCompiler::set_RemoteCompilerIO(class liblinux.Services.RemoteCompilerIOImplBase)
		}
		.property instance class 'liblinux.Shell.Unified.ICommandHost`1'<class liblinux.Shell.ICommand> Shell()
		{
			.get instance class 'liblinux.Shell.Unified.ICommandHost`1'<class liblinux.Shell.ICommand> liblinux.Services.RemoteCompiler::get_Shell()
		}
		.property instance string SyncMethod()
		{
			.get instance string liblinux.Services.RemoteCompiler::get_SyncMethod()
		}
		.property instance string TemporaryArchiveFileName()
		{
			.get instance string liblinux.Services.RemoteCompiler::get_TemporaryArchiveFileName()
			.set instance void liblinux.Services.RemoteCompiler::set_TemporaryArchiveFileName(string)
		}
		.property instance int32 UpdateIntervalMinutes()
		{
			.get instance int32 liblinux.Services.RemoteCompiler::get_UpdateIntervalMinutes()
			.set instance void liblinux.Services.RemoteCompiler::set_UpdateIntervalMinutes(int32)
		}
		.property instance bool UseCompiler()
		{
			.get instance bool liblinux.Services.RemoteCompiler::get_UseCompiler()
			.set instance void liblinux.Services.RemoteCompiler::set_UseCompiler(bool)
		}
		.property instance string VCPkgLocationQueryCommandFormat()
		{
			.get instance string liblinux.Services.RemoteCompiler::get_VCPkgLocationQueryCommandFormat()
			.set instance void liblinux.Services.RemoteCompiler::set_VCPkgLocationQueryCommandFormat(string)
		}
		.property instance class [mscorlib]System.Version Version()
		{
			.get instance class [mscorlib]System.Version liblinux.Services.RemoteCompiler::get_Version()
		}
	}
	.class public RemoteCompilerDownloadProgressEventArgs
		extends [mscorlib]System.EventArgs
	{
		.method public hidebysig specialname 
			instance string get_Message()
		{
			.custom instance void [mscorlib]System.Runtime.CompilerServices.CompilerGeneratedAttribute::.ctor() = { }
			ret
		}
		.method public hidebysig specialname 
			instance string get_Source()
		{
			.custom instance void [mscorlib]System.Runtime.CompilerServices.CompilerGeneratedAttribute::.ctor() = { }
			ret
		}
		.method famorassem hidebysig specialname 
			instance void .ctor(string message)
		{
			ret
		}
		.method famorassem hidebysig specialname 
			instance void .ctor(string message, string source)
		{
			ret
		}
		.property instance string Message()
		{
			.get instance string liblinux.Services.RemoteCompilerDownloadProgressEventArgs::get_Message()
		}
		.property instance string Source()
		{
			.get instance string liblinux.Services.RemoteCompilerDownloadProgressEventArgs::get_Source()
		}
	}
	.class public abstract RemoteCompilerIOImplBase
		extends [mscorlib]System.Object
		implements [mscorlib]System.IDisposable
	{
		.method public virtual hidebysig newslot abstract specialname 
			instance string get_Id()
		{
		}
		.method public hidebysig specialname 
			instance class liblinux.Services.RemoteCompiler get_RemoteCompiler()
		{
			.custom instance void [mscorlib]System.Runtime.CompilerServices.CompilerGeneratedAttribute::.ctor() = { }
			ret
		}
		.method public hidebysig specialname 
			instance void set_RemoteCompiler(class liblinux.Services.RemoteCompiler 'value')
		{
			.custom instance void [mscorlib]System.Runtime.CompilerServices.CompilerGeneratedAttribute::.ctor() = { }
			ret
		}
		.method public hidebysig specialname 
			instance int32 get_LongestPathLength()
		{
			ret
		}
		.method public hidebysig specialname 
			instance void set_LongestPathLength(int32 'value')
		{
			ret
		}
		.method public virtual hidebysig newslot abstract specialname 
			instance string[] get_FailedDirectories()
		{
		}
		.method family virtual hidebysig newslot abstract specialname 
			instance void set_FailedDirectories(string[] 'value')
		{
		}
		.method public virtual hidebysig newslot abstract 
			instance void DownloadDirectories(string[] remotePaths, string[] localPaths)
		{
		}
		.method public virtual hidebysig newslot 
			instance void Dispose()
		{
			ret
		}
		.method family hidebysig 
			instance void OnProgress(string message, string source, object[] args)
		{
			.param [3]
			.custom instance void [mscorlib]System.ParamArrayAttribute::.ctor() = { }
			ret
		}
		.method family hidebysig 
			instance void OnRsyncCleanup()
		{
			ret
		}
		.method family hidebysig specialname 
			instance void .ctor()
		{
			ret
		}
		.property instance string[] FailedDirectories()
		{
			.get instance string[] liblinux.Services.RemoteCompilerIOImplBase::get_FailedDirectories()
			.set instance void liblinux.Services.RemoteCompilerIOImplBase::set_FailedDirectories(string[])
		}
		.property instance string Id()
		{
			.get instance string liblinux.Services.RemoteCompilerIOImplBase::get_Id()
		}
		.property instance int32 LongestPathLength()
		{
			.get instance int32 liblinux.Services.RemoteCompilerIOImplBase::get_LongestPathLength()
			.set instance void liblinux.Services.RemoteCompilerIOImplBase::set_LongestPathLength(int32)
		}
		.property instance class liblinux.Services.RemoteCompiler RemoteCompiler()
		{
			.get instance class liblinux.Services.RemoteCompiler liblinux.Services.RemoteCompilerIOImplBase::get_RemoteCompiler()
			.set instance void liblinux.Services.RemoteCompilerIOImplBase::set_RemoteCompiler(class liblinux.Services.RemoteCompiler)
		}
	}
	.class public RemoteCompilerLoggingSource
		extends [mscorlib]System.Object
	{
		.method public hidebysig specialname 
			instance void .ctor()
		{
			ret
		}
		.field static public initonly string 'GENERAL'
		.field static public initonly string 'RSYNC'
	}
	.class public RemoteLinuxCompiler
		extends liblinux.Services.RemoteCompiler
	{
		.method public hidebysig specialname 
			instance class liblinux.ConnectionInfo get_ConnectionInfo()
		{
			.custom instance void [mscorlib]System.Runtime.CompilerServices.CompilerGeneratedAttribute::.ctor() = { }
			ret
		}
		.method public hidebysig specialname 
			instance void set_ConnectionInfo(class liblinux.ConnectionInfo 'value')
		{
			.custom instance void [mscorlib]System.Runtime.CompilerServices.CompilerGeneratedAttribute::.ctor() = { }
			ret
		}
		.method public hidebysig specialname 
			instance class liblinux.UnixSystem get_RemoteSystem()
		{
			.custom instance void [mscorlib]System.Runtime.CompilerServices.CompilerGeneratedAttribute::.ctor() = { }
			ret
		}
		.method public virtual hidebysig specialname 
			instance class 'liblinux.IO.Unified.IFileSystem`1'<class 'liblinux.IO.Unified.IDirectory'> get_FileSystem()
		{
			ret
		}
		.method public virtual hidebysig specialname 
			instance class 'liblinux.Shell.Unified.ICommandHost`1'<class liblinux.Shell.ICommand> get_Shell()
		{
			ret
		}
		.method public virtual hidebysig specialname 
			instance bool get_HasLocalSysroot()
		{
			ret
		}
		.method public virtual hidebysig specialname 
			instance bool get_LocalSysrootEnabled()
		{
			ret
		}
		.method public virtual hidebysig specialname 
			instance valuetype [mscorlib]System.DateTime get_LastSysrootUpdate()
		{
			ret
		}
		.method public hidebysig specialname 
			instance void .ctor()
		{
			ret
		}
		.method public hidebysig specialname 
			instance void .ctor(class liblinux.Services.RemoteCompilerIOImplBase ioImpl)
		{
			ret
		}
		.method public hidebysig specialname 
			instance void .ctor(class liblinux.ConnectionInfo connectionInfo)
		{
			ret
		}
		.method public hidebysig specialname 
			instance void .ctor(class liblinux.ConnectionInfo connectionInfo, class liblinux.Services.RemoteCompilerIOImplBase ioImpl)
		{
			ret
		}
		.method public hidebysig specialname 
			instance void .ctor(class liblinux.Persistence.ConnectionInfoStore store, class liblinux.ConnectionInfo connectionInfo, class liblinux.Services.RemoteCompilerIOImplBase ioImpl)
		{
			ret
		}
		.method public hidebysig specialname 
			instance void .ctor(int32 connectionId)
		{
			ret
		}
		.method public hidebysig specialname 
			instance void .ctor(int32 connectionId, class liblinux.Services.RemoteCompilerIOImplBase ioImpl)
		{
			ret
		}
		.method public hidebysig specialname 
			instance void .ctor(string connectionName)
		{
			ret
		}
		.method public hidebysig specialname 
			instance void .ctor(string connectionName, class liblinux.Services.RemoteCompilerIOImplBase ioImpl)
		{
			ret
		}
		.method family virtual hidebysig 
			instance void Cleanup()
		{
			ret
		}
		.method family virtual hidebysig 
			instance string GetDefaultLocalDestinationDirectory()
		{
			ret
		}
		.method public virtual hidebysig 
			instance void Cancel()
		{
			ret
		}
		.method public virtual hidebysig 
			instance void PurgeLocalSysroot()
		{
			ret
		}
		.method family virtual hidebysig 
			instance void Initialize()
		{
			ret
		}
		.method family virtual hidebysig 
			instance void AddSettingsToWrite(class [System.Xml.Linq]System.Xml.Linq.XElement element)
		{
			ret
		}
		.method family virtual hidebysig 
			instance void PersistSysrootInfo()
		{
			ret
		}
		.property instance class liblinux.ConnectionInfo ConnectionInfo()
		{
			.get instance class liblinux.ConnectionInfo liblinux.Services.RemoteLinuxCompiler::get_ConnectionInfo()
			.set instance void liblinux.Services.RemoteLinuxCompiler::set_ConnectionInfo(class liblinux.ConnectionInfo)
		}
		.property instance class 'liblinux.IO.Unified.IFileSystem`1'<class 'liblinux.IO.Unified.IDirectory'> FileSystem()
		{
			.get instance class 'liblinux.IO.Unified.IFileSystem`1'<class 'liblinux.IO.Unified.IDirectory'> liblinux.Services.RemoteLinuxCompiler::get_FileSystem()
		}
		.property instance bool HasLocalSysroot()
		{
			.get instance bool liblinux.Services.RemoteLinuxCompiler::get_HasLocalSysroot()
		}
		.property instance valuetype [mscorlib]System.DateTime LastSysrootUpdate()
		{
			.get instance valuetype [mscorlib]System.DateTime liblinux.Services.RemoteLinuxCompiler::get_LastSysrootUpdate()
		}
		.property instance bool LocalSysrootEnabled()
		{
			.get instance bool liblinux.Services.RemoteLinuxCompiler::get_LocalSysrootEnabled()
		}
		.property instance class liblinux.UnixSystem RemoteSystem()
		{
			.get instance class liblinux.UnixSystem liblinux.Services.RemoteLinuxCompiler::get_RemoteSystem()
		}
		.property instance class 'liblinux.Shell.Unified.ICommandHost`1'<class liblinux.Shell.ICommand> Shell()
		{
			.get instance class 'liblinux.Shell.Unified.ICommandHost`1'<class liblinux.Shell.ICommand> liblinux.Services.RemoteLinuxCompiler::get_Shell()
		}
	}
	.class public SftpRemoteCompilerIOImpl
		extends liblinux.Services.RemoteCompilerIOImplBase
	{
		.method public virtual hidebysig specialname 
			instance string get_Id()
		{
			ret
		}
		.method public virtual hidebysig specialname 
			instance string[] get_FailedDirectories()
		{
			.custom instance void [mscorlib]System.Runtime.CompilerServices.CompilerGeneratedAttribute::.ctor() = { }
			ret
		}
		.method family virtual hidebysig specialname 
			instance void set_FailedDirectories(string[] 'value')
		{
			.custom instance void [mscorlib]System.Runtime.CompilerServices.CompilerGeneratedAttribute::.ctor() = { }
			ret
		}
		.method public virtual hidebysig 
			instance void DownloadDirectories(string[] remotePaths, string[] localPaths)
		{
			ret
		}
		.method public hidebysig specialname 
			instance void .ctor()
		{
			ret
		}
		.property instance string[] FailedDirectories()
		{
			.get instance string[] liblinux.Services.SftpRemoteCompilerIOImpl::get_FailedDirectories()
			.set instance void liblinux.Services.SftpRemoteCompilerIOImpl::set_FailedDirectories(string[])
		}
		.property instance string Id()
		{
			.get instance string liblinux.Services.SftpRemoteCompilerIOImpl::get_Id()
		}
	}
}
.namespace liblinux.Shell
{
	.class public abstract CommandBase
		extends [mscorlib]System.Object
		implements liblinux.Shell.ICommand, [mscorlib]System.IDisposable
	{
		.method public virtual hidebysig newslot abstract specialname 
			instance string get_CommandText()
		{
		}
		.method public virtual hidebysig newslot abstract specialname 
			instance void set_CommandText(string 'value')
		{
		}
		.method public virtual hidebysig newslot abstract specialname 
			instance int32 get_ExitCode()
		{
		}
		.method famorassem virtual hidebysig newslot abstract specialname 
			instance void set_ExitCode(int32 'value')
		{
		}
		.method public virtual hidebysig newslot abstract specialname 
			instance string get_Output()
		{
		}
		.method famorassem virtual hidebysig newslot abstract specialname 
			instance void set_Output(string 'value')
		{
		}
		.method public virtual hidebysig newslot abstract specialname 
			instance valuetype [mscorlib]System.TimeSpan get_Timeout()
		{
		}
		.method public virtual hidebysig newslot abstract specialname 
			instance void set_Timeout(valuetype [mscorlib]System.TimeSpan 'value')
		{
		}
		.method public virtual hidebysig newslot abstract specialname 
			instance valuetype [mscorlib]System.TimeSpan get_Elapsed()
		{
		}
		.method family virtual hidebysig newslot abstract specialname 
			instance void set_Elapsed(valuetype [mscorlib]System.TimeSpan 'value')
		{
		}
		.method public virtual hidebysig newslot abstract specialname 
			instance bool get_IsFaulted()
		{
		}
		.method family virtual hidebysig newslot abstract specialname 
			instance void set_IsFaulted(bool 'value')
		{
		}
		.method famorassem virtual hidebysig newslot 
			instance void Initialize<(liblinux.RemoteSystemBase, liblinux.IRemoteSystemBare) 'T'>(!!0 remoteSystem, object state)
		{
			ret
		}
		.method famorassem virtual hidebysig newslot abstract 
			instance void Run()
		{
		}
		.method famorassem virtual hidebysig newslot 
			instance void RunAsynchronously()
		{
			ret
		}
		.method public virtual hidebysig newslot 
			instance void Dispose()
		{
			ret
		}
		.method family hidebysig specialname 
			instance void .ctor()
		{
			ret
		}
		.property instance string CommandText()
		{
			.get instance string liblinux.Shell.CommandBase::get_CommandText()
			.set instance void liblinux.Shell.CommandBase::set_CommandText(string)
		}
		.property instance valuetype [mscorlib]System.TimeSpan Elapsed()
		{
			.get instance valuetype [mscorlib]System.TimeSpan liblinux.Shell.CommandBase::get_Elapsed()
			.set instance void liblinux.Shell.CommandBase::set_Elapsed(valuetype [mscorlib]System.TimeSpan)
		}
		.property instance int32 ExitCode()
		{
			.get instance int32 liblinux.Shell.CommandBase::get_ExitCode()
			.set instance void liblinux.Shell.CommandBase::set_ExitCode(int32)
		}
		.property instance bool IsFaulted()
		{
			.get instance bool liblinux.Shell.CommandBase::get_IsFaulted()
			.set instance void liblinux.Shell.CommandBase::set_IsFaulted(bool)
		}
		.property instance string Output()
		{
			.get instance string liblinux.Shell.CommandBase::get_Output()
			.set instance void liblinux.Shell.CommandBase::set_Output(string)
		}
		.property instance valuetype [mscorlib]System.TimeSpan Timeout()
		{
			.get instance valuetype [mscorlib]System.TimeSpan liblinux.Shell.CommandBase::get_Timeout()
			.set instance void liblinux.Shell.CommandBase::set_Timeout(valuetype [mscorlib]System.TimeSpan)
		}
	}
	.class public CommandHost
		extends [mscorlib]System.Object
		implements liblinux.Shell.ICommandHost, class 'liblinux.Shell.Unified.ICommandHost`1'<class liblinux.Shell.INonHostedCommand>
	{
		.method public hidebysig specialname 
			instance void .ctor(class liblinux.RemoteSystemBase remoteSystem)
		{
			ret
		}
		.method public virtual hidebysig newslot 
			instance class liblinux.Shell.INonHostedCommand ExecuteCommand(string commandText)
		{
			ret
		}
		.method public virtual hidebysig newslot 
			instance class liblinux.Shell.INonHostedCommand ExecuteCommand(string commandText, int32 timeout)
		{
			ret
		}
		.method public virtual hidebysig newslot 
			instance class liblinux.Shell.INonHostedCommand ExecuteCommand(string commandText, valuetype [mscorlib]System.TimeSpan timeout)
		{
			ret
		}
		.method public virtual hidebysig newslot 
			instance class liblinux.Shell.NonHostedCommand ExecuteCommandAsynchronously(string commandText)
		{
			ret
		}
		.method public virtual hidebysig newslot 
			instance class liblinux.Shell.NonHostedCommand ExecuteCommandAsynchronously(string commandText, int32 timeout)
		{
			ret
		}
		.method public virtual hidebysig newslot 
			instance class liblinux.Shell.NonHostedCommand ExecuteCommandAsynchronously(string commandText, valuetype [mscorlib]System.TimeSpan timeout)
		{
			ret
		}
		.method public virtual hidebysig newslot 
			instance !!0 ExecuteCommand<.ctor (liblinux.Shell.CommandBase) 'CommandType'>(string commandText)
		{
			ret
		}
		.method public virtual hidebysig newslot 
			instance !!0 ExecuteCommand<.ctor (liblinux.Shell.CommandBase) 'CommandType'>(string commandText, int32 timeout)
		{
			ret
		}
		.method public virtual hidebysig newslot 
			instance !!0 ExecuteCommand<.ctor (liblinux.Shell.CommandBase) 'CommandType'>(string commandText, valuetype [mscorlib]System.TimeSpan timeout)
		{
			ret
		}
		.method public virtual hidebysig newslot 
			instance !!1 ExecuteCommand<.ctor (liblinux.Shell.CommandBase, !!1) 'CommandType', (liblinux.Shell.ICommand) 'CommandInterfaceType'>(string commandText, valuetype [mscorlib]System.TimeSpan timeout)
		{
			ret
		}
		.method public virtual hidebysig newslot 
			instance !!0 ExecuteCommandAsynchronously<.ctor (liblinux.Shell.CommandBase, liblinux.Shell.IAsyncronousCommand) 'CommandType'>(string commandText)
		{
			ret
		}
		.method public virtual hidebysig newslot 
			instance !!0 ExecuteCommandAsynchronously<.ctor (liblinux.Shell.CommandBase, liblinux.Shell.IAsyncronousCommand) 'CommandType'>(string commandText, int32 timeout)
		{
			ret
		}
		.method public virtual hidebysig newslot 
			instance !!0 ExecuteCommandAsynchronously<.ctor (liblinux.Shell.CommandBase, liblinux.Shell.IAsyncronousCommand) 'CommandType'>(string commandText, valuetype [mscorlib]System.TimeSpan timeout)
		{
			ret
		}
		.method public virtual hidebysig newslot 
			instance !!1 ExecuteCommandAsynchronously<.ctor (liblinux.Shell.CommandBase, !!1) 'CommandType', (liblinux.Shell.ICommand, liblinux.Shell.IAsyncronousCommand) 'CommandInterfaceType'>(string commandText, valuetype [mscorlib]System.TimeSpan timeout)
		{
			ret
		}
		.method public virtual hidebysig newslot 
			instance !!0 ExecuteCommand<(liblinux.Shell.CommandBase) 'CommandType'>(!!0 command)
		{
			ret
		}
		.method public virtual hidebysig newslot 
			instance !!1 ExecuteCommand<(liblinux.Shell.CommandBase, !!1) 'CommandType', (liblinux.Shell.ICommand) 'CommandInterfaceType'>(!!0 command)
		{
			ret
		}
		.method public virtual hidebysig newslot 
			instance !!0 ExecuteCommandAsynchronously<(liblinux.Shell.CommandBase, liblinux.Shell.IAsyncronousCommand) 'CommandType'>(!!0 command)
		{
			ret
		}
		.method public virtual hidebysig newslot 
			instance !!1 ExecuteCommandAsynchronously<(liblinux.Shell.CommandBase, !!1) 'CommandType', (liblinux.Shell.IAsyncronousCommand) 'CommandInterfaceType'>(!!0 command)
		{
			ret
		}
		.method family virtual hidebysig newslot 
			instance !!0 CreateCommandInstance<(liblinux.Shell.CommandBase) 'CommandType'>()
		{
			ret
		}
	}
	.class public CommandingException
		extends liblinux.ExceptionBase
	{
		.method public hidebysig specialname 
			instance void .ctor()
		{
			ret
		}
		.method public hidebysig specialname 
			instance void .ctor(string message)
		{
			ret
		}
		.method public hidebysig specialname 
			instance void .ctor(string message, class [mscorlib]System.Exception innerException)
		{
			ret
		}
	}
	.class public abstract CommonCommandBase
		extends liblinux.Shell.CommandBase
		implements liblinux.Shell.ICommand, [mscorlib]System.IDisposable, liblinux.Shell.IAsyncronousCommand, liblinux.Shell.IStreamableCommand
	{
		.method family virtual hidebysig newslot specialname 
			instance class liblinux.IRemoteSystemBare get_RemoteSystem()
		{
			ret
		}
		.method family hidebysig specialname 
			instance bool get_RunningSyncronously()
		{
			ret
		}
		.method public hidebysig specialname 
			instance void .ctor()
		{
			ret
		}
		.method public hidebysig specialname 
			instance void .ctor(string commandText)
		{
			ret
		}
		.method public hidebysig specialname 
			instance void .ctor(string commandText, int32 timeout)
		{
			ret
		}
		.method public hidebysig specialname 
			instance void .ctor(string commandText, valuetype [mscorlib]System.TimeSpan timeout)
		{
			ret
		}
		.method public virtual hidebysig 
			instance void Dispose()
		{
			ret
		}
		.method public virtual hidebysig specialname 
			instance string get_CommandText()
		{
			ret
		}
		.method public virtual hidebysig specialname 
			instance void set_CommandText(string 'value')
		{
			ret
		}
		.method public virtual hidebysig specialname 
			instance int32 get_ExitCode()
		{
			ret
		}
		.method famorassem virtual hidebysig specialname 
			instance void set_ExitCode(int32 'value')
		{
			ret
		}
		.method public virtual hidebysig specialname 
			instance string get_Output()
		{
			ret
		}
		.method famorassem virtual hidebysig specialname 
			instance void set_Output(string 'value')
		{
			ret
		}
		.method public virtual hidebysig specialname 
			instance valuetype [mscorlib]System.TimeSpan get_Timeout()
		{
			ret
		}
		.method public virtual hidebysig specialname 
			instance void set_Timeout(valuetype [mscorlib]System.TimeSpan 'value')
		{
			ret
		}
		.method public virtual hidebysig specialname 
			instance valuetype [mscorlib]System.TimeSpan get_Elapsed()
		{
			ret
		}
		.method family virtual hidebysig specialname 
			instance void set_Elapsed(valuetype [mscorlib]System.TimeSpan 'value')
		{
			ret
		}
		.method public virtual hidebysig specialname 
			instance bool get_IsFaulted()
		{
			ret
		}
		.method family virtual hidebysig specialname 
			instance void set_IsFaulted(bool 'value')
		{
			ret
		}
		.method public final virtual hidebysig newslot specialname 
			instance void add_Finished(class [mscorlib]System.EventHandler 'value')
		{
			.custom instance void [mscorlib]System.Runtime.CompilerServices.CompilerGeneratedAttribute::.ctor() = { }
			ret
		}
		.method public final virtual hidebysig newslot specialname 
			instance void remove_Finished(class [mscorlib]System.EventHandler 'value')
		{
			.custom instance void [mscorlib]System.Runtime.CompilerServices.CompilerGeneratedAttribute::.ctor() = { }
			ret
		}
		.method public virtual hidebysig newslot specialname 
			instance bool get_Running()
		{
			ret
		}
		.method famorassem virtual hidebysig newslot specialname 
			instance void set_Running(bool 'value')
		{
			ret
		}
		.method public virtual hidebysig newslot specialname 
			instance bool get_Completed()
		{
			ret
		}
		.method famorassem virtual hidebysig newslot specialname 
			instance void set_Completed(bool 'value')
		{
			ret
		}
		.method public virtual hidebysig newslot specialname 
			instance bool get_Cancelled()
		{
			ret
		}
		.method family virtual hidebysig newslot specialname 
			instance void set_Cancelled(bool 'value')
		{
			ret
		}
		.method public virtual hidebysig newslot specialname 
			instance bool get_IsTimeout()
		{
			ret
		}
		.method famorassem virtual hidebysig newslot specialname 
			instance void set_IsTimeout(bool 'value')
		{
			ret
		}
		.method public virtual hidebysig newslot specialname 
			instance bool get_ThrowOnTimeout()
		{
			ret
		}
		.method public virtual hidebysig newslot specialname 
			instance void set_ThrowOnTimeout(bool 'value')
		{
			ret
		}
		.method public virtual hidebysig newslot 
			instance void Wait()
		{
			ret
		}
		.method public virtual hidebysig newslot 
			instance bool Wait(int32 timeout)
		{
			ret
		}
		.method public virtual hidebysig newslot 
			instance bool Wait(valuetype [mscorlib]System.TimeSpan timeout)
		{
			ret
		}
		.method public final virtual hidebysig newslot 
			instance class [mscorlib]System.Threading.Tasks.Task WaitAsync()
		{
			ret
		}
		.method public final virtual hidebysig newslot 
			instance class [mscorlib]'System.Threading.Tasks.Task`1'<bool> WaitAsync(valuetype [mscorlib]System.TimeSpan timeout)
		{
			ret
		}
		.method public final virtual hidebysig newslot 
			instance class [mscorlib]'System.Threading.Tasks.Task`1'<bool> WaitAsync(int32 timeout)
		{
			ret
		}
		.method public final virtual hidebysig newslot 
			instance class [mscorlib]'System.Threading.Tasks.Task`1'<bool> WaitAsync(valuetype [mscorlib]System.TimeSpan timeout, valuetype [mscorlib]System.Threading.CancellationToken cancellationToken)
		{
			ret
		}
		.method public final virtual hidebysig newslot 
			instance class [mscorlib]'System.Threading.Tasks.Task`1'<bool> WaitAsync(int32 timeout, valuetype [mscorlib]System.Threading.CancellationToken cancellationToken)
		{
			ret
		}
		.method public virtual hidebysig newslot 
			instance void Cancel()
		{
			ret
		}
		.method public final virtual hidebysig newslot specialname 
			instance void add_OutputReceived(class [mscorlib]'System.EventHandler`1'<class liblinux.Shell.OutputReceivedEventArgs> 'value')
		{
			.custom instance void [mscorlib]System.Runtime.CompilerServices.CompilerGeneratedAttribute::.ctor() = { }
			ret
		}
		.method public final virtual hidebysig newslot specialname 
			instance void remove_OutputReceived(class [mscorlib]'System.EventHandler`1'<class liblinux.Shell.OutputReceivedEventArgs> 'value')
		{
			.custom instance void [mscorlib]System.Runtime.CompilerServices.CompilerGeneratedAttribute::.ctor() = { }
			ret
		}
		.method public final virtual hidebysig newslot specialname 
			instance void add_OutputLineReceived(class [mscorlib]'System.EventHandler`1'<class liblinux.Shell.OutputReceivedEventArgs> 'value')
		{
			.custom instance void [mscorlib]System.Runtime.CompilerServices.CompilerGeneratedAttribute::.ctor() = { }
			ret
		}
		.method public final virtual hidebysig newslot specialname 
			instance void remove_OutputLineReceived(class [mscorlib]'System.EventHandler`1'<class liblinux.Shell.OutputReceivedEventArgs> 'value')
		{
			.custom instance void [mscorlib]System.Runtime.CompilerServices.CompilerGeneratedAttribute::.ctor() = { }
			ret
		}
		.method public final virtual hidebysig newslot specialname 
			instance void add_ErrorOutputReceived(class [mscorlib]'System.EventHandler`1'<class liblinux.Shell.OutputReceivedEventArgs> 'value')
		{
			.custom instance void [mscorlib]System.Runtime.CompilerServices.CompilerGeneratedAttribute::.ctor() = { }
			ret
		}
		.method public final virtual hidebysig newslot specialname 
			instance void remove_ErrorOutputReceived(class [mscorlib]'System.EventHandler`1'<class liblinux.Shell.OutputReceivedEventArgs> 'value')
		{
			.custom instance void [mscorlib]System.Runtime.CompilerServices.CompilerGeneratedAttribute::.ctor() = { }
			ret
		}
		.method public final virtual hidebysig newslot specialname 
			instance void add_ErrorOutputLineReceived(class [mscorlib]'System.EventHandler`1'<class liblinux.Shell.OutputReceivedEventArgs> 'value')
		{
			.custom instance void [mscorlib]System.Runtime.CompilerServices.CompilerGeneratedAttribute::.ctor() = { }
			ret
		}
		.method public final virtual hidebysig newslot specialname 
			instance void remove_ErrorOutputLineReceived(class [mscorlib]'System.EventHandler`1'<class liblinux.Shell.OutputReceivedEventArgs> 'value')
		{
			.custom instance void [mscorlib]System.Runtime.CompilerServices.CompilerGeneratedAttribute::.ctor() = { }
			ret
		}
		.method public virtual hidebysig newslot abstract 
			instance void Write(string text)
		{
		}
		.method public virtual hidebysig newslot specialname 
			instance bool get_Queue()
		{
			ret
		}
		.method public virtual hidebysig newslot specialname 
			instance void set_Queue(bool 'value')
		{
			ret
		}
		.method public virtual hidebysig newslot specialname 
			instance valuetype [mscorlib]System.TimeSpan get_QueueTimeout()
		{
			ret
		}
		.method public virtual hidebysig newslot specialname 
			instance void set_QueueTimeout(valuetype [mscorlib]System.TimeSpan 'value')
		{
			ret
		}
		.method public virtual hidebysig newslot specialname 
			instance valuetype [mscorlib]System.TimeSpan get_QueueInterval()
		{
			ret
		}
		.method public virtual hidebysig newslot specialname 
			instance void set_QueueInterval(valuetype [mscorlib]System.TimeSpan 'value')
		{
			ret
		}
		.method public virtual hidebysig newslot specialname 
			instance int32 get_QueueSize()
		{
			ret
		}
		.method public virtual hidebysig newslot specialname 
			instance void set_QueueSize(int32 'value')
		{
			ret
		}
		.method public virtual hidebysig newslot specialname 
			instance bool get_DelayOutputReceiveEvents()
		{
			ret
		}
		.method public virtual hidebysig newslot specialname 
			instance void set_DelayOutputReceiveEvents(bool 'value')
		{
			ret
		}
		.method public virtual hidebysig newslot specialname 
			instance bool get_AccumulateOutput()
		{
			ret
		}
		.method public virtual hidebysig newslot specialname 
			instance void set_AccumulateOutput(bool 'value')
		{
			ret
		}
		.method public virtual hidebysig newslot 
			instance void BeginOutputRead()
		{
			ret
		}
		.method public virtual hidebysig newslot 
			instance void BeginErrorOutputRead()
		{
			ret
		}
		.method famorassem virtual hidebysig 
			instance void Initialize<(liblinux.RemoteSystemBase, liblinux.IRemoteSystemBare) 'T'>(!!0 remoteSystem, object state)
		{
			ret
		}
		.method famorassem virtual hidebysig 
			instance void Run()
		{
			ret
		}
		.method famorassem virtual hidebysig 
			instance void RunAsynchronously()
		{
			ret
		}
		.method family virtual hidebysig newslot abstract 
			instance void ThrowIfFaulted()
		{
		}
		.method family virtual hidebysig newslot 
			instance void Interrupt()
		{
			ret
		}
		.method family virtual hidebysig newslot 
			instance void OnRun()
		{
			ret
		}
		.method family virtual hidebysig newslot 
			instance void OnRunAsynchronously()
		{
			ret
		}
		.method family virtual hidebysig newslot 
			instance void OnBeforeStart()
		{
			ret
		}
		.method family virtual hidebysig newslot 
			instance void OnStart()
		{
			ret
		}
		.method family virtual hidebysig newslot 
			instance void OnTick()
		{
			ret
		}
		.method family virtual hidebysig newslot 
			instance void OnTick(bool asynchronousContext)
		{
			ret
		}
		.method family virtual hidebysig newslot 
			instance void OnTimeout()
		{
			ret
		}
		.method family virtual hidebysig newslot 
			instance void OnTimeout(bool asynchronousContext)
		{
			ret
		}
		.method family virtual hidebysig newslot 
			instance void OnTimeoutAsynchronously()
		{
			ret
		}
		.method family virtual hidebysig newslot 
			instance void OnTimeoutAsynchronously(bool asynchronousContext)
		{
			ret
		}
		.method famorassem virtual hidebysig newslot 
			instance void OnFinishedSuccessfully()
		{
			ret
		}
		.method family virtual hidebysig newslot 
			instance void OnEnd()
		{
			ret
		}
		.method family virtual hidebysig newslot 
			instance void OnEndAsynchronously()
		{
			ret
		}
		.method family virtual hidebysig newslot 
			instance void OnDisconnected()
		{
			ret
		}
		.method family virtual hidebysig newslot 
			instance void OnOutputReceived(string text)
		{
			ret
		}
		.method family virtual hidebysig newslot 
			instance void OnErrorOutputReceived(string text)
		{
			ret
		}
		.method family hidebysig 
			instance void EnsureCommandNotRunning()
		{
			ret
		}
		.method family hidebysig 
			instance bool HasOutputLineReceivedEventHandlers()
		{
			ret
		}
		.method family hidebysig 
			instance bool HasErrorOutputLineReceivedEventHandlers()
		{
			ret
		}
		.method family hidebysig 
			instance void NotifyOutputReceived(object sender, string text)
		{
			ret
		}
		.method family hidebysig 
			instance void NotifyOutputLineReceived(object sender, string text)
		{
			ret
		}
		.method family hidebysig 
			instance void NotifyErrorOutputReceived(object sender, string text)
		{
			ret
		}
		.method family hidebysig 
			instance void NotifyErrorOutputLineReceived(object sender, string text)
		{
			ret
		}
		.method family hidebysig 
			instance void NotifyCommandFinished(object sender)
		{
			ret
		}
		.event class [mscorlib]'System.EventHandler`1'<class liblinux.Shell.OutputReceivedEventArgs> ErrorOutputLineReceived
		{
			.addon instance void liblinux.Shell.CommonCommandBase::add_ErrorOutputLineReceived(class [mscorlib]'System.EventHandler`1'<class liblinux.Shell.OutputReceivedEventArgs>)
			.removeon instance void liblinux.Shell.CommonCommandBase::remove_ErrorOutputLineReceived(class [mscorlib]'System.EventHandler`1'<class liblinux.Shell.OutputReceivedEventArgs>)
		}
		.event class [mscorlib]'System.EventHandler`1'<class liblinux.Shell.OutputReceivedEventArgs> ErrorOutputReceived
		{
			.addon instance void liblinux.Shell.CommonCommandBase::add_ErrorOutputReceived(class [mscorlib]'System.EventHandler`1'<class liblinux.Shell.OutputReceivedEventArgs>)
			.removeon instance void liblinux.Shell.CommonCommandBase::remove_ErrorOutputReceived(class [mscorlib]'System.EventHandler`1'<class liblinux.Shell.OutputReceivedEventArgs>)
		}
		.event [mscorlib]System.EventHandler Finished
		{
			.addon instance void liblinux.Shell.CommonCommandBase::add_Finished(class [mscorlib]System.EventHandler)
			.removeon instance void liblinux.Shell.CommonCommandBase::remove_Finished(class [mscorlib]System.EventHandler)
		}
		.event class [mscorlib]'System.EventHandler`1'<class liblinux.Shell.OutputReceivedEventArgs> OutputLineReceived
		{
			.addon instance void liblinux.Shell.CommonCommandBase::add_OutputLineReceived(class [mscorlib]'System.EventHandler`1'<class liblinux.Shell.OutputReceivedEventArgs>)
			.removeon instance void liblinux.Shell.CommonCommandBase::remove_OutputLineReceived(class [mscorlib]'System.EventHandler`1'<class liblinux.Shell.OutputReceivedEventArgs>)
		}
		.event class [mscorlib]'System.EventHandler`1'<class liblinux.Shell.OutputReceivedEventArgs> OutputReceived
		{
			.addon instance void liblinux.Shell.CommonCommandBase::add_OutputReceived(class [mscorlib]'System.EventHandler`1'<class liblinux.Shell.OutputReceivedEventArgs>)
			.removeon instance void liblinux.Shell.CommonCommandBase::remove_OutputReceived(class [mscorlib]'System.EventHandler`1'<class liblinux.Shell.OutputReceivedEventArgs>)
		}
		.property instance bool AccumulateOutput()
		{
			.get instance bool liblinux.Shell.CommonCommandBase::get_AccumulateOutput()
			.set instance void liblinux.Shell.CommonCommandBase::set_AccumulateOutput(bool)
		}
		.property instance bool Cancelled()
		{
			.get instance bool liblinux.Shell.CommonCommandBase::get_Cancelled()
			.set instance void liblinux.Shell.CommonCommandBase::set_Cancelled(bool)
		}
		.property instance string CommandText()
		{
			.get instance string liblinux.Shell.CommonCommandBase::get_CommandText()
			.set instance void liblinux.Shell.CommonCommandBase::set_CommandText(string)
		}
		.property instance bool Completed()
		{
			.get instance bool liblinux.Shell.CommonCommandBase::get_Completed()
			.set instance void liblinux.Shell.CommonCommandBase::set_Completed(bool)
		}
		.property instance bool DelayOutputReceiveEvents()
		{
			.get instance bool liblinux.Shell.CommonCommandBase::get_DelayOutputReceiveEvents()
			.set instance void liblinux.Shell.CommonCommandBase::set_DelayOutputReceiveEvents(bool)
		}
		.property instance valuetype [mscorlib]System.TimeSpan Elapsed()
		{
			.get instance valuetype [mscorlib]System.TimeSpan liblinux.Shell.CommonCommandBase::get_Elapsed()
			.set instance void liblinux.Shell.CommonCommandBase::set_Elapsed(valuetype [mscorlib]System.TimeSpan)
		}
		.property instance int32 ExitCode()
		{
			.get instance int32 liblinux.Shell.CommonCommandBase::get_ExitCode()
			.set instance void liblinux.Shell.CommonCommandBase::set_ExitCode(int32)
		}
		.property instance bool IsFaulted()
		{
			.get instance bool liblinux.Shell.CommonCommandBase::get_IsFaulted()
			.set instance void liblinux.Shell.CommonCommandBase::set_IsFaulted(bool)
		}
		.property instance bool IsTimeout()
		{
			.get instance bool liblinux.Shell.CommonCommandBase::get_IsTimeout()
			.set instance void liblinux.Shell.CommonCommandBase::set_IsTimeout(bool)
		}
		.property instance string Output()
		{
			.get instance string liblinux.Shell.CommonCommandBase::get_Output()
			.set instance void liblinux.Shell.CommonCommandBase::set_Output(string)
		}
		.property instance bool Queue()
		{
			.get instance bool liblinux.Shell.CommonCommandBase::get_Queue()
			.set instance void liblinux.Shell.CommonCommandBase::set_Queue(bool)
		}
		.property instance valuetype [mscorlib]System.TimeSpan QueueInterval()
		{
			.get instance valuetype [mscorlib]System.TimeSpan liblinux.Shell.CommonCommandBase::get_QueueInterval()
			.set instance void liblinux.Shell.CommonCommandBase::set_QueueInterval(valuetype [mscorlib]System.TimeSpan)
		}
		.property instance int32 QueueSize()
		{
			.get instance int32 liblinux.Shell.CommonCommandBase::get_QueueSize()
			.set instance void liblinux.Shell.CommonCommandBase::set_QueueSize(int32)
		}
		.property instance valuetype [mscorlib]System.TimeSpan QueueTimeout()
		{
			.get instance valuetype [mscorlib]System.TimeSpan liblinux.Shell.CommonCommandBase::get_QueueTimeout()
			.set instance void liblinux.Shell.CommonCommandBase::set_QueueTimeout(valuetype [mscorlib]System.TimeSpan)
		}
		.property instance class liblinux.IRemoteSystemBare RemoteSystem()
		{
			.get instance class liblinux.IRemoteSystemBare liblinux.Shell.CommonCommandBase::get_RemoteSystem()
		}
		.property instance bool Running()
		{
			.get instance bool liblinux.Shell.CommonCommandBase::get_Running()
			.set instance void liblinux.Shell.CommonCommandBase::set_Running(bool)
		}
		.property instance bool RunningSyncronously()
		{
			.get instance bool liblinux.Shell.CommonCommandBase::get_RunningSyncronously()
		}
		.property instance bool ThrowOnTimeout()
		{
			.get instance bool liblinux.Shell.CommonCommandBase::get_ThrowOnTimeout()
			.set instance void liblinux.Shell.CommonCommandBase::set_ThrowOnTimeout(bool)
		}
		.property instance valuetype [mscorlib]System.TimeSpan Timeout()
		{
			.get instance valuetype [mscorlib]System.TimeSpan liblinux.Shell.CommonCommandBase::get_Timeout()
			.set instance void liblinux.Shell.CommonCommandBase::set_Timeout(valuetype [mscorlib]System.TimeSpan)
		}
	}
	.class public interface abstract IAsyncronousCommand
		implements liblinux.Shell.ICommand, [mscorlib]System.IDisposable
	{
		.method public virtual hidebysig newslot abstract specialname 
			instance void add_Finished(class [mscorlib]System.EventHandler 'value')
		{
			.custom instance void [mscorlib]System.Runtime.CompilerServices.CompilerGeneratedAttribute::.ctor() = { }
		}
		.method public virtual hidebysig newslot abstract specialname 
			instance void remove_Finished(class [mscorlib]System.EventHandler 'value')
		{
			.custom instance void [mscorlib]System.Runtime.CompilerServices.CompilerGeneratedAttribute::.ctor() = { }
		}
		.method public virtual hidebysig newslot abstract specialname 
			instance bool get_Running()
		{
		}
		.method public virtual hidebysig newslot abstract specialname 
			instance bool get_Completed()
		{
		}
		.method public virtual hidebysig newslot abstract specialname 
			instance bool get_Cancelled()
		{
		}
		.method public virtual hidebysig newslot abstract specialname 
			instance bool get_IsTimeout()
		{
		}
		.method public virtual hidebysig newslot abstract specialname 
			instance bool get_ThrowOnTimeout()
		{
		}
		.method public virtual hidebysig newslot abstract specialname 
			instance void set_ThrowOnTimeout(bool 'value')
		{
		}
		.method public virtual hidebysig newslot abstract 
			instance void Wait()
		{
		}
		.method public virtual hidebysig newslot abstract 
			instance bool Wait(int32 timeout)
		{
		}
		.method public virtual hidebysig newslot abstract 
			instance bool Wait(valuetype [mscorlib]System.TimeSpan timeout)
		{
		}
		.method public virtual hidebysig newslot abstract 
			instance class [mscorlib]System.Threading.Tasks.Task WaitAsync()
		{
		}
		.method public virtual hidebysig newslot abstract 
			instance class [mscorlib]'System.Threading.Tasks.Task`1'<bool> WaitAsync(valuetype [mscorlib]System.TimeSpan timeout)
		{
		}
		.method public virtual hidebysig newslot abstract 
			instance class [mscorlib]'System.Threading.Tasks.Task`1'<bool> WaitAsync(int32 timeout)
		{
		}
		.method public virtual hidebysig newslot abstract 
			instance class [mscorlib]'System.Threading.Tasks.Task`1'<bool> WaitAsync(valuetype [mscorlib]System.TimeSpan timeout, valuetype [mscorlib]System.Threading.CancellationToken cancellationToken)
		{
		}
		.method public virtual hidebysig newslot abstract 
			instance class [mscorlib]'System.Threading.Tasks.Task`1'<bool> WaitAsync(int32 timeout, valuetype [mscorlib]System.Threading.CancellationToken cancellationToken)
		{
		}
		.method public virtual hidebysig newslot abstract 
			instance void Cancel()
		{
		}
		.event [mscorlib]System.EventHandler Finished
		{
			.addon instance void liblinux.Shell.IAsyncronousCommand::add_Finished(class [mscorlib]System.EventHandler)
			.removeon instance void liblinux.Shell.IAsyncronousCommand::remove_Finished(class [mscorlib]System.EventHandler)
		}
		.property instance bool Cancelled()
		{
			.get instance bool liblinux.Shell.IAsyncronousCommand::get_Cancelled()
		}
		.property instance bool Completed()
		{
			.get instance bool liblinux.Shell.IAsyncronousCommand::get_Completed()
		}
		.property instance bool IsTimeout()
		{
			.get instance bool liblinux.Shell.IAsyncronousCommand::get_IsTimeout()
		}
		.property instance bool Running()
		{
			.get instance bool liblinux.Shell.IAsyncronousCommand::get_Running()
		}
		.property instance bool ThrowOnTimeout()
		{
			.get instance bool liblinux.Shell.IAsyncronousCommand::get_ThrowOnTimeout()
			.set instance void liblinux.Shell.IAsyncronousCommand::set_ThrowOnTimeout(bool)
		}
	}
	.class public interface abstract ICommand
		implements [mscorlib]System.IDisposable
	{
		.method public virtual hidebysig newslot abstract specialname 
			instance string get_CommandText()
		{
		}
		.method public virtual hidebysig newslot abstract specialname 
			instance void set_CommandText(string 'value')
		{
		}
		.method public virtual hidebysig newslot abstract specialname 
			instance int32 get_ExitCode()
		{
		}
		.method public virtual hidebysig newslot abstract specialname 
			instance string get_Output()
		{
		}
		.method public virtual hidebysig newslot abstract specialname 
			instance valuetype [mscorlib]System.TimeSpan get_Timeout()
		{
		}
		.method public virtual hidebysig newslot abstract specialname 
			instance void set_Timeout(valuetype [mscorlib]System.TimeSpan 'value')
		{
		}
		.method public virtual hidebysig newslot abstract specialname 
			instance valuetype [mscorlib]System.TimeSpan get_Elapsed()
		{
		}
		.method public virtual hidebysig newslot abstract specialname 
			instance bool get_IsFaulted()
		{
		}
		.property instance string CommandText()
		{
			.get instance string liblinux.Shell.ICommand::get_CommandText()
			.set instance void liblinux.Shell.ICommand::set_CommandText(string)
		}
		.property instance valuetype [mscorlib]System.TimeSpan Elapsed()
		{
			.get instance valuetype [mscorlib]System.TimeSpan liblinux.Shell.ICommand::get_Elapsed()
		}
		.property instance int32 ExitCode()
		{
			.get instance int32 liblinux.Shell.ICommand::get_ExitCode()
		}
		.property instance bool IsFaulted()
		{
			.get instance bool liblinux.Shell.ICommand::get_IsFaulted()
		}
		.property instance string Output()
		{
			.get instance string liblinux.Shell.ICommand::get_Output()
		}
		.property instance valuetype [mscorlib]System.TimeSpan Timeout()
		{
			.get instance valuetype [mscorlib]System.TimeSpan liblinux.Shell.ICommand::get_Timeout()
			.set instance void liblinux.Shell.ICommand::set_Timeout(valuetype [mscorlib]System.TimeSpan)
		}
	}
	.class public interface abstract ICommandHost
		implements class 'liblinux.Shell.Unified.ICommandHost`1'<class liblinux.Shell.INonHostedCommand>
	{
		.method public virtual hidebysig newslot abstract 
			instance class liblinux.Shell.INonHostedCommand ExecuteCommand(string commandText)
		{
		}
		.method public virtual hidebysig newslot abstract 
			instance class liblinux.Shell.NonHostedCommand ExecuteCommandAsynchronously(string commandText)
		{
		}
		.method public virtual hidebysig newslot abstract 
			instance class liblinux.Shell.NonHostedCommand ExecuteCommandAsynchronously(string commandText, int32 timeout)
		{
		}
		.method public virtual hidebysig newslot abstract 
			instance class liblinux.Shell.NonHostedCommand ExecuteCommandAsynchronously(string commandText, valuetype [mscorlib]System.TimeSpan timeout)
		{
		}
		.method public virtual hidebysig newslot abstract 
			instance !!0 ExecuteCommand<.ctor (liblinux.Shell.CommandBase) 'CommandType'>(string commandText)
		{
		}
		.method public virtual hidebysig newslot abstract 
			instance !!0 ExecuteCommand<.ctor (liblinux.Shell.CommandBase) 'CommandType'>(string commandText, int32 timeout)
		{
		}
		.method public virtual hidebysig newslot abstract 
			instance !!0 ExecuteCommand<.ctor (liblinux.Shell.CommandBase) 'CommandType'>(string commandText, valuetype [mscorlib]System.TimeSpan timeout)
		{
		}
		.method public virtual hidebysig newslot abstract 
			instance !!1 ExecuteCommand<.ctor (liblinux.Shell.CommandBase, !!1) 'CommandType', (liblinux.Shell.ICommand) 'CommandInterfaceType'>(string commandText, valuetype [mscorlib]System.TimeSpan timeout)
		{
		}
		.method public virtual hidebysig newslot abstract 
			instance !!0 ExecuteCommandAsynchronously<.ctor (liblinux.Shell.CommandBase, liblinux.Shell.IAsyncronousCommand) 'CommandType'>(string commandText)
		{
		}
		.method public virtual hidebysig newslot abstract 
			instance !!0 ExecuteCommandAsynchronously<.ctor (liblinux.Shell.CommandBase, liblinux.Shell.IAsyncronousCommand) 'CommandType'>(string commandText, int32 timeout)
		{
		}
		.method public virtual hidebysig newslot abstract 
			instance !!0 ExecuteCommandAsynchronously<.ctor (liblinux.Shell.CommandBase, liblinux.Shell.IAsyncronousCommand) 'CommandType'>(string commandText, valuetype [mscorlib]System.TimeSpan timeout)
		{
		}
		.method public virtual hidebysig newslot abstract 
			instance !!1 ExecuteCommandAsynchronously<.ctor (liblinux.Shell.CommandBase, !!1) 'CommandType', (liblinux.Shell.ICommand, liblinux.Shell.IAsyncronousCommand) 'CommandInterfaceType'>(string commandText, valuetype [mscorlib]System.TimeSpan timeout)
		{
		}
		.method public virtual hidebysig newslot abstract 
			instance !!0 ExecuteCommand<(liblinux.Shell.CommandBase) 'CommandType'>(!!0 command)
		{
		}
		.method public virtual hidebysig newslot abstract 
			instance !!1 ExecuteCommand<(liblinux.Shell.CommandBase, !!1) 'CommandType', (liblinux.Shell.ICommand) 'CommandInterfaceType'>(!!0 command)
		{
		}
		.method public virtual hidebysig newslot abstract 
			instance !!0 ExecuteCommandAsynchronously<(liblinux.Shell.CommandBase, liblinux.Shell.IAsyncronousCommand) 'CommandType'>(!!0 command)
		{
		}
		.method public virtual hidebysig newslot abstract 
			instance !!1 ExecuteCommandAsynchronously<(liblinux.Shell.CommandBase, !!1) 'CommandType', (liblinux.Shell.IAsyncronousCommand) 'CommandInterfaceType'>(!!0 command)
		{
		}
	}
	.class public interface abstract ICommandingShell
		implements liblinux.Shell.ICommandHost, class 'liblinux.Shell.Unified.ICommandHost`1'<class liblinux.Shell.INonHostedCommand>
	{
		.method public virtual hidebysig newslot abstract 
			instance class liblinux.Shell.IShell Open()
		{
		}
	}
	.class public interface abstract IHostedCommand
		implements liblinux.Shell.ICommand, [mscorlib]System.IDisposable
	{
		.method public virtual hidebysig newslot abstract specialname 
			instance class liblinux.Shell.IShell get_Shell()
		{
		}
		.property instance class liblinux.Shell.IShell Shell()
		{
			.get instance class liblinux.Shell.IShell liblinux.Shell.IHostedCommand::get_Shell()
		}
	}
	.class public interface abstract INonHostedCommand
		implements liblinux.Shell.ICommand, [mscorlib]System.IDisposable
	{
		.method public virtual hidebysig newslot abstract specialname 
			instance string get_ErrorOutput()
		{
		}
		.method public virtual hidebysig newslot abstract specialname 
			instance bool get_RedirectErrorOutputToOutput()
		{
		}
		.method public virtual hidebysig newslot abstract specialname 
			instance void set_RedirectErrorOutputToOutput(bool 'value')
		{
		}
		.property instance string ErrorOutput()
		{
			.get instance string liblinux.Shell.INonHostedCommand::get_ErrorOutput()
		}
		.property instance bool RedirectErrorOutputToOutput()
		{
			.get instance bool liblinux.Shell.INonHostedCommand::get_RedirectErrorOutputToOutput()
			.set instance void liblinux.Shell.INonHostedCommand::set_RedirectErrorOutputToOutput(bool)
		}
	}
	.class public interface abstract IShell
		implements liblinux.Shell.IStreamingShell, [mscorlib]System.IDisposable, liblinux.Shell.IShellStream
	{
		.method public virtual hidebysig newslot abstract specialname 
			instance class liblinux.Shell.ShellStream get_InputStream()
		{
		}
		.method public virtual hidebysig newslot abstract specialname 
			instance class liblinux.Shell.ShellStream get_OutputStream()
		{
		}
		.method public virtual hidebysig newslot abstract 
			instance void Close()
		{
		}
		.method public virtual hidebysig newslot abstract 
			instance void Write(uint8[] buffer, int32 offset, int32 count)
		{
		}
		.method public virtual hidebysig newslot abstract 
			instance void Write(string text)
		{
		}
		.method public virtual hidebysig newslot abstract 
			instance void WriteLine(string line)
		{
		}
		.method public virtual hidebysig newslot abstract 
			instance void Flush()
		{
		}
		.property instance class liblinux.Shell.ShellStream InputStream()
		{
			.get instance class liblinux.Shell.ShellStream liblinux.Shell.IShell::get_InputStream()
		}
		.property instance class liblinux.Shell.ShellStream OutputStream()
		{
			.get instance class liblinux.Shell.ShellStream liblinux.Shell.IShell::get_OutputStream()
		}
	}
	.class public interface abstract IShellStream
		implements [mscorlib]System.IDisposable
	{
		.method public virtual hidebysig newslot abstract specialname 
			instance bool get_Blocking()
		{
		}
		.method public virtual hidebysig newslot abstract specialname 
			instance void set_Blocking(bool 'value')
		{
		}
		.method public virtual hidebysig newslot abstract specialname 
			instance int64 get_Length()
		{
		}
		.method public virtual hidebysig newslot abstract specialname 
			instance bool get_Eof()
		{
		}
		.method public virtual hidebysig newslot abstract 
			instance int32 Read(uint8[] buffer, int32 offset, int32 count)
		{
		}
		.method public virtual hidebysig newslot abstract 
			instance class [mscorlib]'System.Threading.Tasks.Task`1'<int32> ReadAsync(uint8[] buffer, int32 offset, int32 count)
		{
		}
		.method public virtual hidebysig newslot abstract 
			instance int32 Read(char[] chars, int32 offset, int32 count)
		{
		}
		.method public virtual hidebysig newslot abstract 
			instance class [mscorlib]'System.Threading.Tasks.Task`1'<int32> ReadAsync(char[] chars, int32 offset, int32 count)
		{
		}
		.method public virtual hidebysig newslot abstract 
			instance string ReadLine()
		{
		}
		.method public virtual hidebysig newslot abstract 
			instance class [mscorlib]'System.Threading.Tasks.Task`1'<string> ReadLineAsync()
		{
		}
		.method public virtual hidebysig newslot abstract 
			instance string ReadToEnd()
		{
		}
		.method public virtual hidebysig newslot abstract 
			instance class [mscorlib]'System.Threading.Tasks.Task`1'<string> ReadToEndAsync()
		{
		}
		.method public virtual hidebysig newslot abstract 
			instance void WaitOutputReceived()
		{
		}
		.method public virtual hidebysig newslot abstract 
			instance bool WaitOutputReceived(valuetype [mscorlib]System.TimeSpan timeout)
		{
		}
		.method public virtual hidebysig newslot abstract 
			instance class [mscorlib]'System.Threading.Tasks.Task`1'<bool> WaitOutputReceivedAsync(valuetype [mscorlib]System.TimeSpan timeout, valuetype [mscorlib]System.Threading.CancellationToken cancellationToken)
		{
		}
		.method public virtual hidebysig newslot abstract 
			instance void WaitOutputLineReceived()
		{
		}
		.method public virtual hidebysig newslot abstract 
			instance bool WaitOutputLineReceived(valuetype [mscorlib]System.TimeSpan timeout)
		{
		}
		.method public virtual hidebysig newslot abstract 
			instance class [mscorlib]'System.Threading.Tasks.Task`1'<bool> WaitOutputLineReceivedAsync(valuetype [mscorlib]System.TimeSpan timeout, valuetype [mscorlib]System.Threading.CancellationToken cancellationToken)
		{
		}
		.method public virtual hidebysig newslot abstract 
			instance bool WaitOutputReceived(string text, valuetype [mscorlib]System.TimeSpan timeout)
		{
		}
		.method public virtual hidebysig newslot abstract 
			instance bool WaitOutputReceived(class [System]System.Text.RegularExpressions.Regex regex, valuetype [mscorlib]System.TimeSpan timeout)
		{
		}
		.method public virtual hidebysig newslot abstract 
			instance bool WaitOutputLineReceived(string text, valuetype liblinux.Shell.LineMatchMode mode, valuetype [mscorlib]System.TimeSpan timeout)
		{
		}
		.method public virtual hidebysig newslot abstract 
			instance bool WaitOutputLineReceived(string text, valuetype liblinux.Shell.LineMatchMode mode, valuetype [mscorlib]System.TimeSpan timeout, [out] string& line)
		{
		}
		.method public virtual hidebysig newslot abstract 
			instance bool WaitOutputLineReceived(class [System]System.Text.RegularExpressions.Regex regex, valuetype [mscorlib]System.TimeSpan timeout)
		{
		}
		.method public virtual hidebysig newslot abstract 
			instance bool WaitOutputLineReceived(class [System]System.Text.RegularExpressions.Regex regex, valuetype [mscorlib]System.TimeSpan timeout, [out] string& line)
		{
		}
		.method public virtual hidebysig newslot abstract 
			instance void Write(uint8[] buffer, int32 offset, int32 count)
		{
		}
		.method public virtual hidebysig newslot abstract 
			instance void Write(char[] chars, int32 offset, int32 count)
		{
		}
		.method public virtual hidebysig newslot abstract 
			instance void Write(string text)
		{
		}
		.method public virtual hidebysig newslot abstract 
			instance void Write(string format, object[] args)
		{
			.param [2]
			.custom instance void [mscorlib]System.ParamArrayAttribute::.ctor() = { }
		}
		.method public virtual hidebysig newslot abstract 
			instance void WriteLine(string line)
		{
		}
		.method public virtual hidebysig newslot abstract 
			instance void WriteLine(string format, object[] args)
		{
			.param [2]
			.custom instance void [mscorlib]System.ParamArrayAttribute::.ctor() = { }
		}
		.method public virtual hidebysig newslot abstract 
			instance void Flush()
		{
		}
		.method public virtual hidebysig newslot abstract 
			instance void Close()
		{
		}
		.method public virtual hidebysig newslot abstract 
			instance void Clear()
		{
		}
		.property instance bool Blocking()
		{
			.get instance bool liblinux.Shell.IShellStream::get_Blocking()
			.set instance void liblinux.Shell.IShellStream::set_Blocking(bool)
		}
		.property instance bool Eof()
		{
			.get instance bool liblinux.Shell.IShellStream::get_Eof()
		}
		.property instance int64 Length()
		{
			.get instance int64 liblinux.Shell.IShellStream::get_Length()
		}
	}
	.class public interface abstract IStreamableCommand
		implements liblinux.Shell.ICommand, [mscorlib]System.IDisposable
	{
		.method public virtual hidebysig newslot abstract specialname 
			instance void add_OutputReceived(class [mscorlib]'System.EventHandler`1'<class liblinux.Shell.OutputReceivedEventArgs> 'value')
		{
			.custom instance void [mscorlib]System.Runtime.CompilerServices.CompilerGeneratedAttribute::.ctor() = { }
		}
		.method public virtual hidebysig newslot abstract specialname 
			instance void remove_OutputReceived(class [mscorlib]'System.EventHandler`1'<class liblinux.Shell.OutputReceivedEventArgs> 'value')
		{
			.custom instance void [mscorlib]System.Runtime.CompilerServices.CompilerGeneratedAttribute::.ctor() = { }
		}
		.method public virtual hidebysig newslot abstract specialname 
			instance void add_OutputLineReceived(class [mscorlib]'System.EventHandler`1'<class liblinux.Shell.OutputReceivedEventArgs> 'value')
		{
			.custom instance void [mscorlib]System.Runtime.CompilerServices.CompilerGeneratedAttribute::.ctor() = { }
		}
		.method public virtual hidebysig newslot abstract specialname 
			instance void remove_OutputLineReceived(class [mscorlib]'System.EventHandler`1'<class liblinux.Shell.OutputReceivedEventArgs> 'value')
		{
			.custom instance void [mscorlib]System.Runtime.CompilerServices.CompilerGeneratedAttribute::.ctor() = { }
		}
		.method public virtual hidebysig newslot abstract specialname 
			instance void add_ErrorOutputReceived(class [mscorlib]'System.EventHandler`1'<class liblinux.Shell.OutputReceivedEventArgs> 'value')
		{
			.custom instance void [mscorlib]System.Runtime.CompilerServices.CompilerGeneratedAttribute::.ctor() = { }
		}
		.method public virtual hidebysig newslot abstract specialname 
			instance void remove_ErrorOutputReceived(class [mscorlib]'System.EventHandler`1'<class liblinux.Shell.OutputReceivedEventArgs> 'value')
		{
			.custom instance void [mscorlib]System.Runtime.CompilerServices.CompilerGeneratedAttribute::.ctor() = { }
		}
		.method public virtual hidebysig newslot abstract specialname 
			instance void add_ErrorOutputLineReceived(class [mscorlib]'System.EventHandler`1'<class liblinux.Shell.OutputReceivedEventArgs> 'value')
		{
			.custom instance void [mscorlib]System.Runtime.CompilerServices.CompilerGeneratedAttribute::.ctor() = { }
		}
		.method public virtual hidebysig newslot abstract specialname 
			instance void remove_ErrorOutputLineReceived(class [mscorlib]'System.EventHandler`1'<class liblinux.Shell.OutputReceivedEventArgs> 'value')
		{
			.custom instance void [mscorlib]System.Runtime.CompilerServices.CompilerGeneratedAttribute::.ctor() = { }
		}
		.method public virtual hidebysig newslot abstract 
			instance void Write(string text)
		{
		}
		.method public virtual hidebysig newslot abstract specialname 
			instance bool get_Completed()
		{
		}
		.method public virtual hidebysig newslot abstract specialname 
			instance bool get_DelayOutputReceiveEvents()
		{
		}
		.method public virtual hidebysig newslot abstract specialname 
			instance void set_DelayOutputReceiveEvents(bool 'value')
		{
		}
		.method public virtual hidebysig newslot abstract specialname 
			instance bool get_Queue()
		{
		}
		.method public virtual hidebysig newslot abstract specialname 
			instance void set_Queue(bool 'value')
		{
		}
		.method public virtual hidebysig newslot abstract specialname 
			instance valuetype [mscorlib]System.TimeSpan get_QueueTimeout()
		{
		}
		.method public virtual hidebysig newslot abstract specialname 
			instance void set_QueueTimeout(valuetype [mscorlib]System.TimeSpan 'value')
		{
		}
		.method public virtual hidebysig newslot abstract specialname 
			instance valuetype [mscorlib]System.TimeSpan get_QueueInterval()
		{
		}
		.method public virtual hidebysig newslot abstract specialname 
			instance void set_QueueInterval(valuetype [mscorlib]System.TimeSpan 'value')
		{
		}
		.method public virtual hidebysig newslot abstract specialname 
			instance int32 get_QueueSize()
		{
		}
		.method public virtual hidebysig newslot abstract specialname 
			instance void set_QueueSize(int32 'value')
		{
		}
		.method public virtual hidebysig newslot abstract specialname 
			instance bool get_AccumulateOutput()
		{
		}
		.method public virtual hidebysig newslot abstract specialname 
			instance void set_AccumulateOutput(bool 'value')
		{
		}
		.method public virtual hidebysig newslot abstract 
			instance void BeginOutputRead()
		{
		}
		.method public virtual hidebysig newslot abstract 
			instance void BeginErrorOutputRead()
		{
		}
		.event class [mscorlib]'System.EventHandler`1'<class liblinux.Shell.OutputReceivedEventArgs> ErrorOutputLineReceived
		{
			.addon instance void liblinux.Shell.IStreamableCommand::add_ErrorOutputLineReceived(class [mscorlib]'System.EventHandler`1'<class liblinux.Shell.OutputReceivedEventArgs>)
			.removeon instance void liblinux.Shell.IStreamableCommand::remove_ErrorOutputLineReceived(class [mscorlib]'System.EventHandler`1'<class liblinux.Shell.OutputReceivedEventArgs>)
		}
		.event class [mscorlib]'System.EventHandler`1'<class liblinux.Shell.OutputReceivedEventArgs> ErrorOutputReceived
		{
			.addon instance void liblinux.Shell.IStreamableCommand::add_ErrorOutputReceived(class [mscorlib]'System.EventHandler`1'<class liblinux.Shell.OutputReceivedEventArgs>)
			.removeon instance void liblinux.Shell.IStreamableCommand::remove_ErrorOutputReceived(class [mscorlib]'System.EventHandler`1'<class liblinux.Shell.OutputReceivedEventArgs>)
		}
		.event class [mscorlib]'System.EventHandler`1'<class liblinux.Shell.OutputReceivedEventArgs> OutputLineReceived
		{
			.addon instance void liblinux.Shell.IStreamableCommand::add_OutputLineReceived(class [mscorlib]'System.EventHandler`1'<class liblinux.Shell.OutputReceivedEventArgs>)
			.removeon instance void liblinux.Shell.IStreamableCommand::remove_OutputLineReceived(class [mscorlib]'System.EventHandler`1'<class liblinux.Shell.OutputReceivedEventArgs>)
		}
		.event class [mscorlib]'System.EventHandler`1'<class liblinux.Shell.OutputReceivedEventArgs> OutputReceived
		{
			.addon instance void liblinux.Shell.IStreamableCommand::add_OutputReceived(class [mscorlib]'System.EventHandler`1'<class liblinux.Shell.OutputReceivedEventArgs>)
			.removeon instance void liblinux.Shell.IStreamableCommand::remove_OutputReceived(class [mscorlib]'System.EventHandler`1'<class liblinux.Shell.OutputReceivedEventArgs>)
		}
		.property instance bool AccumulateOutput()
		{
			.get instance bool liblinux.Shell.IStreamableCommand::get_AccumulateOutput()
			.set instance void liblinux.Shell.IStreamableCommand::set_AccumulateOutput(bool)
		}
		.property instance bool Completed()
		{
			.get instance bool liblinux.Shell.IStreamableCommand::get_Completed()
		}
		.property instance bool DelayOutputReceiveEvents()
		{
			.get instance bool liblinux.Shell.IStreamableCommand::get_DelayOutputReceiveEvents()
			.set instance void liblinux.Shell.IStreamableCommand::set_DelayOutputReceiveEvents(bool)
		}
		.property instance bool Queue()
		{
			.get instance bool liblinux.Shell.IStreamableCommand::get_Queue()
			.set instance void liblinux.Shell.IStreamableCommand::set_Queue(bool)
		}
		.property instance valuetype [mscorlib]System.TimeSpan QueueInterval()
		{
			.get instance valuetype [mscorlib]System.TimeSpan liblinux.Shell.IStreamableCommand::get_QueueInterval()
			.set instance void liblinux.Shell.IStreamableCommand::set_QueueInterval(valuetype [mscorlib]System.TimeSpan)
		}
		.property instance int32 QueueSize()
		{
			.get instance int32 liblinux.Shell.IStreamableCommand::get_QueueSize()
			.set instance void liblinux.Shell.IStreamableCommand::set_QueueSize(int32)
		}
		.property instance valuetype [mscorlib]System.TimeSpan QueueTimeout()
		{
			.get instance valuetype [mscorlib]System.TimeSpan liblinux.Shell.IStreamableCommand::get_QueueTimeout()
			.set instance void liblinux.Shell.IStreamableCommand::set_QueueTimeout(valuetype [mscorlib]System.TimeSpan)
		}
	}
	.class public interface abstract IStreamingShell
		implements [mscorlib]System.IDisposable
	{
		.method public virtual hidebysig newslot abstract specialname 
			instance void add_Opened(class [mscorlib]System.EventHandler 'value')
		{
			.custom instance void [mscorlib]System.Runtime.CompilerServices.CompilerGeneratedAttribute::.ctor() = { }
		}
		.method public virtual hidebysig newslot abstract specialname 
			instance void remove_Opened(class [mscorlib]System.EventHandler 'value')
		{
			.custom instance void [mscorlib]System.Runtime.CompilerServices.CompilerGeneratedAttribute::.ctor() = { }
		}
		.method public virtual hidebysig newslot abstract specialname 
			instance void add_Disconnected(class [mscorlib]System.EventHandler 'value')
		{
			.custom instance void [mscorlib]System.Runtime.CompilerServices.CompilerGeneratedAttribute::.ctor() = { }
		}
		.method public virtual hidebysig newslot abstract specialname 
			instance void remove_Disconnected(class [mscorlib]System.EventHandler 'value')
		{
			.custom instance void [mscorlib]System.Runtime.CompilerServices.CompilerGeneratedAttribute::.ctor() = { }
		}
		.method public virtual hidebysig newslot abstract specialname 
			instance void add_OutputReceived(class [mscorlib]'System.EventHandler`1'<class liblinux.Shell.OutputReceivedEventArgs> 'value')
		{
			.custom instance void [mscorlib]System.Runtime.CompilerServices.CompilerGeneratedAttribute::.ctor() = { }
		}
		.method public virtual hidebysig newslot abstract specialname 
			instance void remove_OutputReceived(class [mscorlib]'System.EventHandler`1'<class liblinux.Shell.OutputReceivedEventArgs> 'value')
		{
			.custom instance void [mscorlib]System.Runtime.CompilerServices.CompilerGeneratedAttribute::.ctor() = { }
		}
		.method public virtual hidebysig newslot abstract specialname 
			instance void add_ErrorOccured(class [mscorlib]'System.EventHandler`1'<class liblinux.ErrorOccuredEventArgs> 'value')
		{
			.custom instance void [mscorlib]System.Runtime.CompilerServices.CompilerGeneratedAttribute::.ctor() = { }
		}
		.method public virtual hidebysig newslot abstract specialname 
			instance void remove_ErrorOccured(class [mscorlib]'System.EventHandler`1'<class liblinux.ErrorOccuredEventArgs> 'value')
		{
			.custom instance void [mscorlib]System.Runtime.CompilerServices.CompilerGeneratedAttribute::.ctor() = { }
		}
		.method public virtual hidebysig newslot abstract specialname 
			instance void add_Closed(class [mscorlib]System.EventHandler 'value')
		{
			.custom instance void [mscorlib]System.Runtime.CompilerServices.CompilerGeneratedAttribute::.ctor() = { }
		}
		.method public virtual hidebysig newslot abstract specialname 
			instance void remove_Closed(class [mscorlib]System.EventHandler 'value')
		{
			.custom instance void [mscorlib]System.Runtime.CompilerServices.CompilerGeneratedAttribute::.ctor() = { }
		}
		.method public virtual hidebysig newslot abstract specialname 
			instance bool get_IsOpen()
		{
		}
		.method public virtual hidebysig newslot abstract specialname 
			instance bool get_DelayOutputReceiveEvents()
		{
		}
		.method public virtual hidebysig newslot abstract specialname 
			instance void set_DelayOutputReceiveEvents(bool 'value')
		{
		}
		.method public virtual hidebysig newslot abstract 
			instance void Open(class liblinux.RemoteSystemBase remoteSystem)
		{
		}
		.method public virtual hidebysig newslot abstract 
			instance void Open(class liblinux.RemoteSystemBase remoteSystem, class liblinux.Shell.ShellCreateOptions options)
		{
		}
		.method public virtual hidebysig newslot abstract 
			instance void BeginOutputRead()
		{
		}
		.method public virtual hidebysig newslot abstract 
			instance void Write(uint8[] buffer, int32 offset, int32 count)
		{
		}
		.method public virtual hidebysig newslot abstract 
			instance void Write(string text)
		{
		}
		.method public virtual hidebysig newslot abstract 
			instance void WriteLine(string line)
		{
		}
		.method public virtual hidebysig newslot abstract 
			instance void Close()
		{
		}
		.method public virtual hidebysig newslot abstract 
			instance void Flush()
		{
		}
		.event [mscorlib]System.EventHandler Closed
		{
			.addon instance void liblinux.Shell.IStreamingShell::add_Closed(class [mscorlib]System.EventHandler)
			.removeon instance void liblinux.Shell.IStreamingShell::remove_Closed(class [mscorlib]System.EventHandler)
		}
		.event [mscorlib]System.EventHandler Disconnected
		{
			.addon instance void liblinux.Shell.IStreamingShell::add_Disconnected(class [mscorlib]System.EventHandler)
			.removeon instance void liblinux.Shell.IStreamingShell::remove_Disconnected(class [mscorlib]System.EventHandler)
		}
		.event class [mscorlib]'System.EventHandler`1'<class liblinux.ErrorOccuredEventArgs> ErrorOccured
		{
			.addon instance void liblinux.Shell.IStreamingShell::add_ErrorOccured(class [mscorlib]'System.EventHandler`1'<class liblinux.ErrorOccuredEventArgs>)
			.removeon instance void liblinux.Shell.IStreamingShell::remove_ErrorOccured(class [mscorlib]'System.EventHandler`1'<class liblinux.ErrorOccuredEventArgs>)
		}
		.event [mscorlib]System.EventHandler Opened
		{
			.addon instance void liblinux.Shell.IStreamingShell::add_Opened(class [mscorlib]System.EventHandler)
			.removeon instance void liblinux.Shell.IStreamingShell::remove_Opened(class [mscorlib]System.EventHandler)
		}
		.event class [mscorlib]'System.EventHandler`1'<class liblinux.Shell.OutputReceivedEventArgs> OutputReceived
		{
			.addon instance void liblinux.Shell.IStreamingShell::add_OutputReceived(class [mscorlib]'System.EventHandler`1'<class liblinux.Shell.OutputReceivedEventArgs>)
			.removeon instance void liblinux.Shell.IStreamingShell::remove_OutputReceived(class [mscorlib]'System.EventHandler`1'<class liblinux.Shell.OutputReceivedEventArgs>)
		}
		.property instance bool DelayOutputReceiveEvents()
		{
			.get instance bool liblinux.Shell.IStreamingShell::get_DelayOutputReceiveEvents()
			.set instance void liblinux.Shell.IStreamingShell::set_DelayOutputReceiveEvents(bool)
		}
		.property instance bool IsOpen()
		{
			.get instance bool liblinux.Shell.IStreamingShell::get_IsOpen()
		}
	}
	.class public sealed LineMatchMode
		extends [mscorlib]System.Enum
	{
		.field public rtspecialname specialname int32 value__
		.field static public literal valuetype liblinux.Shell.LineMatchMode Contains = int32(0x00000000)
		.field static public literal valuetype liblinux.Shell.LineMatchMode Equals = int32(0x00000001)
	}
	.class public sealed NonHostedCommand
		extends liblinux.Shell.CommonCommandBase
		implements liblinux.Shell.INonHostedCommand, liblinux.Shell.ICommand, [mscorlib]System.IDisposable, liblinux.Shell.IAsyncronousCommand, liblinux.Shell.IStreamableCommand
	{
		.method public final virtual hidebysig newslot specialname 
			instance string get_ErrorOutput()
		{
			ret
		}
		.method public final virtual hidebysig newslot specialname 
			instance bool get_RedirectErrorOutputToOutput()
		{
			ret
		}
		.method public final virtual hidebysig newslot specialname 
			instance void set_RedirectErrorOutputToOutput(bool 'value')
		{
			ret
		}
		.method public hidebysig specialname 
			instance void .ctor()
		{
			ret
		}
		.method public hidebysig specialname 
			instance void .ctor(string commandText)
		{
			ret
		}
		.method public hidebysig specialname 
			instance void .ctor(string commandText, int32 timeout)
		{
			ret
		}
		.method public hidebysig specialname 
			instance void .ctor(string commandText, valuetype [mscorlib]System.TimeSpan timeout)
		{
			ret
		}
		.method public virtual hidebysig 
			instance void Dispose()
		{
			ret
		}
		.method public virtual hidebysig 
			instance void Write(string text)
		{
			ret
		}
		.method public virtual hidebysig 
			instance void BeginOutputRead()
		{
			ret
		}
		.method public virtual hidebysig 
			instance void BeginErrorOutputRead()
		{
			ret
		}
		.method public virtual hidebysig 
			instance void Cancel()
		{
			ret
		}
		.method family virtual hidebysig 
			instance void Interrupt()
		{
			ret
		}
		.method famorassem virtual hidebysig 
			instance void Initialize<(liblinux.RemoteSystemBase, liblinux.IRemoteSystemBare) 'T'>(!!0 remoteSystem, object state)
		{
			ret
		}
		.method family virtual hidebysig 
			instance void OnDisconnected()
		{
			ret
		}
		.method family virtual hidebysig 
			instance void OnRun()
		{
			ret
		}
		.method family virtual hidebysig 
			instance void OnRunAsynchronously()
		{
			ret
		}
		.method family virtual hidebysig 
			instance void OnEndAsynchronously()
		{
			ret
		}
		.method family virtual hidebysig 
			instance void OnOutputReceived(string text)
		{
			ret
		}
		.method family virtual hidebysig 
			instance void OnErrorOutputReceived(string text)
		{
			ret
		}
		.method family virtual hidebysig 
			instance void ThrowIfFaulted()
		{
			ret
		}
		.property instance string ErrorOutput()
		{
			.get instance string liblinux.Shell.NonHostedCommand::get_ErrorOutput()
		}
		.property instance bool RedirectErrorOutputToOutput()
		{
			.get instance bool liblinux.Shell.NonHostedCommand::get_RedirectErrorOutputToOutput()
			.set instance void liblinux.Shell.NonHostedCommand::set_RedirectErrorOutputToOutput(bool)
		}
	}
	.class public OutputReceivedEventArgs
		extends [mscorlib]System.EventArgs
	{
		.method public hidebysig specialname 
			instance string get_Output()
		{
			ret
		}
		.method public hidebysig specialname 
			instance void .ctor(string output)
		{
			ret
		}
		.property instance string Output()
		{
			.get instance string liblinux.Shell.OutputReceivedEventArgs::get_Output()
		}
	}
	.class public abstract SecurityContext
		extends [mscorlib]System.Object
	{
		.method family hidebysig specialname 
			instance void .ctor()
		{
			ret
		}
	}
	.class public Shell
		extends liblinux.Shell.StreamingShell
		implements liblinux.Shell.IShell, liblinux.Shell.IStreamingShell, [mscorlib]System.IDisposable, liblinux.Shell.IShellStream
	{
		.method public final virtual hidebysig newslot specialname 
			instance class liblinux.Shell.ShellStream get_InputStream()
		{
			ret
		}
		.method public final virtual hidebysig newslot specialname 
			instance class liblinux.Shell.ShellStream get_OutputStream()
		{
			ret
		}
		.method public hidebysig specialname 
			instance void .ctor()
		{
			ret
		}
		.method public hidebysig specialname 
			instance void .ctor(class liblinux.Shell.StreamingShell shell)
		{
			ret
		}
		.method public hidebysig specialname 
			instance void .ctor(class liblinux.RemoteSystemBase remoteSystem)
		{
			ret
		}
		.method public hidebysig specialname 
			instance void .ctor(class liblinux.RemoteSystemBase remoteSystem, class liblinux.Shell.ShellCreateOptions options)
		{
			ret
		}
		.method public virtual hidebysig newslot 
			instance void Open(class liblinux.Shell.StreamingShell shell)
		{
			ret
		}
		.method public virtual hidebysig newslot specialname 
			instance bool get_Eof()
		{
			ret
		}
		.method public virtual hidebysig newslot specialname 
			instance bool get_Blocking()
		{
			ret
		}
		.method public virtual hidebysig newslot specialname 
			instance void set_Blocking(bool 'value')
		{
			ret
		}
		.method public virtual hidebysig newslot specialname 
			instance int64 get_Length()
		{
			ret
		}
		.method public virtual hidebysig newslot 
			instance int32 Read(uint8[] buffer, int32 offset, int32 count)
		{
			ret
		}
		.method public virtual hidebysig newslot 
			instance class [mscorlib]'System.Threading.Tasks.Task`1'<int32> ReadAsync(uint8[] buffer, int32 offset, int32 count)
		{
			ret
		}
		.method public virtual hidebysig newslot 
			instance int32 Read(char[] chars, int32 offset, int32 count)
		{
			ret
		}
		.method public virtual hidebysig newslot 
			instance class [mscorlib]'System.Threading.Tasks.Task`1'<int32> ReadAsync(char[] chars, int32 offset, int32 count)
		{
			ret
		}
		.method public virtual hidebysig newslot 
			instance string ReadLine()
		{
			ret
		}
		.method public virtual hidebysig newslot 
			instance class [mscorlib]'System.Threading.Tasks.Task`1'<string> ReadLineAsync()
		{
			ret
		}
		.method public virtual hidebysig newslot 
			instance string ReadToEnd()
		{
			ret
		}
		.method public virtual hidebysig newslot 
			instance class [mscorlib]'System.Threading.Tasks.Task`1'<string> ReadToEndAsync()
		{
			ret
		}
		.method public virtual hidebysig newslot 
			instance void WaitOutputReceived()
		{
			ret
		}
		.method public virtual hidebysig newslot 
			instance bool WaitOutputReceived(valuetype [mscorlib]System.TimeSpan timeout)
		{
			ret
		}
		.method public virtual hidebysig newslot 
			instance class [mscorlib]'System.Threading.Tasks.Task`1'<bool> WaitOutputReceivedAsync(valuetype [mscorlib]System.TimeSpan timeout, valuetype [mscorlib]System.Threading.CancellationToken cancellationToken)
		{
			ret
		}
		.method public virtual hidebysig newslot 
			instance bool WaitOutputReceived(string text, valuetype [mscorlib]System.TimeSpan timeout)
		{
			ret
		}
		.method public virtual hidebysig newslot 
			instance bool WaitOutputReceived(class [System]System.Text.RegularExpressions.Regex regex, valuetype [mscorlib]System.TimeSpan timeout)
		{
			ret
		}
		.method public virtual hidebysig newslot 
			instance void WaitOutputLineReceived()
		{
			ret
		}
		.method public virtual hidebysig newslot 
			instance bool WaitOutputLineReceived(valuetype [mscorlib]System.TimeSpan timeout)
		{
			ret
		}
		.method public virtual hidebysig newslot 
			instance class [mscorlib]'System.Threading.Tasks.Task`1'<bool> WaitOutputLineReceivedAsync(valuetype [mscorlib]System.TimeSpan timeout, valuetype [mscorlib]System.Threading.CancellationToken cancellationToken)
		{
			ret
		}
		.method public final virtual hidebysig newslot 
			instance bool WaitOutputLineReceived(string text, valuetype liblinux.Shell.LineMatchMode mode, valuetype [mscorlib]System.TimeSpan timeout)
		{
			ret
		}
		.method public final virtual hidebysig newslot 
			instance bool WaitOutputLineReceived(string text, valuetype liblinux.Shell.LineMatchMode mode, valuetype [mscorlib]System.TimeSpan timeout, [out] string& line)
		{
			ret
		}
		.method public final virtual hidebysig newslot 
			instance bool WaitOutputLineReceived(class [System]System.Text.RegularExpressions.Regex regex, valuetype [mscorlib]System.TimeSpan timeout)
		{
			ret
		}
		.method public final virtual hidebysig newslot 
			instance bool WaitOutputLineReceived(class [System]System.Text.RegularExpressions.Regex regex, valuetype [mscorlib]System.TimeSpan timeout, [out] string& line)
		{
			ret
		}
		.method public hidebysig 
			instance class [mscorlib]'System.Threading.Tasks.Task`1'<bool> WaitOutputLineReceivedAsync(class [System]System.Text.RegularExpressions.Regex regex, valuetype [mscorlib]System.TimeSpan timeout, valuetype [mscorlib]System.Threading.CancellationToken token)
		{
			ret
		}
		.method public virtual hidebysig newslot 
			instance void Clear()
		{
			ret
		}
		.method family virtual hidebysig 
			instance void OnBeforeOpen()
		{
			ret
		}
		.method family virtual hidebysig 
			instance void OnOutputReceived(string text)
		{
			ret
		}
		.method family virtual hidebysig 
			instance void OnClosed()
		{
			ret
		}
		.method family virtual hidebysig 
			instance void OnDisconnected()
		{
			ret
		}
		.method family hidebysig 
			instance void WaitOutputReceivedInternal()
		{
			ret
		}
		.method family hidebysig 
			instance bool WaitOutputReceivedInternal(valuetype [mscorlib]System.TimeSpan timeout)
		{
			ret
		}
		.property instance bool Blocking()
		{
			.get instance bool liblinux.Shell.Shell::get_Blocking()
			.set instance void liblinux.Shell.Shell::set_Blocking(bool)
		}
		.property instance bool Eof()
		{
			.get instance bool liblinux.Shell.Shell::get_Eof()
		}
		.property instance class liblinux.Shell.ShellStream InputStream()
		{
			.get instance class liblinux.Shell.ShellStream liblinux.Shell.Shell::get_InputStream()
		}
		.property instance int64 Length()
		{
			.get instance int64 liblinux.Shell.Shell::get_Length()
		}
		.property instance class liblinux.Shell.ShellStream OutputStream()
		{
			.get instance class liblinux.Shell.ShellStream liblinux.Shell.Shell::get_OutputStream()
		}
	}
	.class public abstract ShellBase
		extends [mscorlib]System.Object
		implements [mscorlib]System.IDisposable
	{
		.method public hidebysig specialname 
			instance void .ctor()
		{
			ret
		}
		.method public hidebysig specialname 
			instance void .ctor(class liblinux.RemoteSystemBase remoteSystem)
		{
			ret
		}
		.method public hidebysig specialname 
			instance void .ctor(class liblinux.RemoteSystemBase remoteSystem, class liblinux.Shell.ShellCreateOptions options)
		{
			ret
		}
		.method public virtual hidebysig newslot 
			instance void Dispose()
		{
			ret
		}
		.method public virtual hidebysig newslot 
			instance void Close()
		{
			ret
		}
		.method public virtual hidebysig newslot 
			instance void Write(uint8[] buffer, int32 offset, int32 count)
		{
			ret
		}
		.method public virtual hidebysig newslot 
			instance void Write(char[] chars, int32 offset, int32 count)
		{
			ret
		}
		.method public virtual hidebysig newslot 
			instance void Write(string text)
		{
			ret
		}
		.method public virtual hidebysig newslot 
			instance void Write(string format, object[] args)
		{
			.param [2]
			.custom instance void [mscorlib]System.ParamArrayAttribute::.ctor() = { }
			ret
		}
		.method public virtual hidebysig newslot 
			instance void WriteLine(string line)
		{
			ret
		}
		.method public virtual hidebysig newslot 
			instance void WriteLine(string format, object[] args)
		{
			.param [2]
			.custom instance void [mscorlib]System.ParamArrayAttribute::.ctor() = { }
			ret
		}
		.method public virtual hidebysig newslot 
			instance void Flush()
		{
			ret
		}
		.method family virtual hidebysig newslot 
			instance void Open(class liblinux.RemoteSystemBase remoteSystem)
		{
			ret
		}
		.method family virtual hidebysig newslot 
			instance void Open(class liblinux.RemoteSystemBase remoteSystem, class liblinux.Shell.ShellCreateOptions options)
		{
			ret
		}
		.method family virtual hidebysig newslot 
			instance void WaitOutputReceived()
		{
			ret
		}
		.method family virtual hidebysig newslot 
			instance bool WaitOutputReceived(valuetype [mscorlib]System.TimeSpan timeout)
		{
			ret
		}
		.method family virtual hidebysig newslot 
			instance void OnBeforeOpen()
		{
			ret
		}
		.method family virtual hidebysig newslot 
			instance void OnOpened()
		{
			ret
		}
		.method family virtual hidebysig newslot 
			instance void OnOutputReceived(uint8[] bytes, int32 count)
		{
			ret
		}
		.method family virtual hidebysig newslot 
			instance void OnErrorOccured(class [mscorlib]System.Exception ex)
		{
			ret
		}
		.method family virtual hidebysig newslot 
			instance void OnDisconnected()
		{
			ret
		}
		.method family virtual hidebysig newslot 
			instance void OnClosed()
		{
			ret
		}
	}
	.class public ShellCreateOptions
		extends [mscorlib]System.Object
	{
		.method public hidebysig specialname 
			instance bool get_Echo()
		{
			ret
		}
		.method public hidebysig specialname 
			instance void set_Echo(bool 'value')
		{
			ret
		}
		.method public hidebysig specialname 
			instance string get_TerminalName()
		{
			ret
		}
		.method public hidebysig specialname 
			instance void set_TerminalName(string 'value')
		{
			ret
		}
		.method public hidebysig specialname 
			instance int32 get_Columns()
		{
			ret
		}
		.method public hidebysig specialname 
			instance void set_Columns(int32 'value')
		{
			ret
		}
		.method public hidebysig specialname 
			instance int32 get_Rows()
		{
			ret
		}
		.method public hidebysig specialname 
			instance void set_Rows(int32 'value')
		{
			ret
		}
		.method public hidebysig specialname 
			instance int32 get_Width()
		{
			ret
		}
		.method public hidebysig specialname 
			instance void set_Width(int32 'value')
		{
			ret
		}
		.method public hidebysig specialname 
			instance int32 get_Height()
		{
			ret
		}
		.method public hidebysig specialname 
			instance void set_Height(int32 'value')
		{
			ret
		}
		.method public hidebysig specialname 
			instance int32 get_BufferSize()
		{
			ret
		}
		.method public hidebysig specialname 
			instance void set_BufferSize(int32 'value')
		{
			ret
		}
		.method public hidebysig specialname 
			instance void .ctor()
		{
			ret
		}
		.method public hidebysig specialname 
			instance void .ctor(bool echo)
		{
			ret
		}
		.method public hidebysig specialname 
			instance void .ctor(int32 columns, int32 rows)
		{
			ret
		}
		.method public hidebysig specialname 
			instance void .ctor(int32 columns, int32 rows, int32 width, int32 height)
		{
			ret
		}
		.property instance int32 BufferSize()
		{
			.get instance int32 liblinux.Shell.ShellCreateOptions::get_BufferSize()
			.set instance void liblinux.Shell.ShellCreateOptions::set_BufferSize(int32)
		}
		.property instance int32 Columns()
		{
			.get instance int32 liblinux.Shell.ShellCreateOptions::get_Columns()
			.set instance void liblinux.Shell.ShellCreateOptions::set_Columns(int32)
		}
		.property instance bool Echo()
		{
			.get instance bool liblinux.Shell.ShellCreateOptions::get_Echo()
			.set instance void liblinux.Shell.ShellCreateOptions::set_Echo(bool)
		}
		.property instance int32 Height()
		{
			.get instance int32 liblinux.Shell.ShellCreateOptions::get_Height()
			.set instance void liblinux.Shell.ShellCreateOptions::set_Height(int32)
		}
		.property instance int32 Rows()
		{
			.get instance int32 liblinux.Shell.ShellCreateOptions::get_Rows()
			.set instance void liblinux.Shell.ShellCreateOptions::set_Rows(int32)
		}
		.property instance string TerminalName()
		{
			.get instance string liblinux.Shell.ShellCreateOptions::get_TerminalName()
			.set instance void liblinux.Shell.ShellCreateOptions::set_TerminalName(string)
		}
		.property instance int32 Width()
		{
			.get instance int32 liblinux.Shell.ShellCreateOptions::get_Width()
			.set instance void liblinux.Shell.ShellCreateOptions::set_Width(int32)
		}
	}
	.class public ShellException
		extends [mscorlib]System.Exception
	{
		.method public hidebysig specialname 
			instance void .ctor()
		{
			ret
		}
		.method public hidebysig specialname 
			instance void .ctor(string message)
		{
			ret
		}
		.method public hidebysig specialname 
			instance void .ctor(string message, class [mscorlib]System.Exception innerException)
		{
			ret
		}
	}
	.class public abstract ShellStream
		extends [mscorlib]'System.IO.Stream'
		implements liblinux.Shell.IShellStream, [mscorlib]System.IDisposable
	{
		.method public virtual hidebysig newslot specialname 
			instance bool get_Blocking()
		{
			ret
		}
		.method public virtual hidebysig newslot specialname 
			instance void set_Blocking(bool 'value')
		{
			ret
		}
		.method public virtual hidebysig specialname 
			instance int64 get_Length()
		{
			ret
		}
		.method public virtual hidebysig newslot specialname 
			instance bool get_Eof()
		{
			ret
		}
		.method public virtual hidebysig 
			instance int32 Read(uint8[] buffer, int32 offset, int32 count)
		{
			ret
		}
		.method public virtual hidebysig newslot 
			instance class [mscorlib]'System.Threading.Tasks.Task`1'<int32> ReadAsync(uint8[] buffer, int32 offset, int32 count)
		{
			ret
		}
		.method public virtual hidebysig newslot 
			instance int32 Read(char[] chars, int32 offset, int32 count)
		{
			ret
		}
		.method public virtual hidebysig newslot 
			instance class [mscorlib]'System.Threading.Tasks.Task`1'<int32> ReadAsync(char[] chars, int32 offset, int32 count)
		{
			ret
		}
		.method public virtual hidebysig newslot 
			instance string ReadLine()
		{
			ret
		}
		.method public virtual hidebysig newslot 
			instance class [mscorlib]'System.Threading.Tasks.Task`1'<string> ReadLineAsync()
		{
			ret
		}
		.method public virtual hidebysig newslot 
			instance string ReadToEnd()
		{
			ret
		}
		.method public virtual hidebysig newslot 
			instance class [mscorlib]'System.Threading.Tasks.Task`1'<string> ReadToEndAsync()
		{
			ret
		}
		.method public virtual hidebysig newslot 
			instance void WaitOutputReceived()
		{
			ret
		}
		.method public virtual hidebysig newslot 
			instance bool WaitOutputReceived(valuetype [mscorlib]System.TimeSpan timeout)
		{
			ret
		}
		.method public virtual hidebysig newslot 
			instance class [mscorlib]'System.Threading.Tasks.Task`1'<bool> WaitOutputReceivedAsync(valuetype [mscorlib]System.TimeSpan timeout, valuetype [mscorlib]System.Threading.CancellationToken cancellationToken)
		{
			ret
		}
		.method public virtual hidebysig newslot 
			instance void WaitOutputLineReceived()
		{
			ret
		}
		.method public virtual hidebysig newslot 
			instance bool WaitOutputLineReceived(valuetype [mscorlib]System.TimeSpan timeout)
		{
			ret
		}
		.method public virtual hidebysig newslot 
			instance class [mscorlib]'System.Threading.Tasks.Task`1'<bool> WaitOutputLineReceivedAsync(valuetype [mscorlib]System.TimeSpan timeout, valuetype [mscorlib]System.Threading.CancellationToken cancellationToken)
		{
			ret
		}
		.method public virtual hidebysig newslot 
			instance bool WaitOutputReceived(string text, valuetype [mscorlib]System.TimeSpan timeout)
		{
			ret
		}
		.method public virtual hidebysig newslot 
			instance bool WaitOutputReceived(class [System]System.Text.RegularExpressions.Regex regex, valuetype [mscorlib]System.TimeSpan timeout)
		{
			ret
		}
		.method public virtual hidebysig newslot 
			instance bool WaitOutputLineReceived(string text, valuetype liblinux.Shell.LineMatchMode mode, valuetype [mscorlib]System.TimeSpan timeout)
		{
			ret
		}
		.method public virtual hidebysig newslot 
			instance bool WaitOutputLineReceived(string text, valuetype liblinux.Shell.LineMatchMode mode, valuetype [mscorlib]System.TimeSpan timeout, [out] string& line)
		{
			ret
		}
		.method public virtual hidebysig newslot 
			instance bool WaitOutputLineReceived(class [System]System.Text.RegularExpressions.Regex regex, valuetype [mscorlib]System.TimeSpan timeout)
		{
			ret
		}
		.method public virtual hidebysig newslot 
			instance bool WaitOutputLineReceived(class [System]System.Text.RegularExpressions.Regex regex, valuetype [mscorlib]System.TimeSpan timeout, [out] string& line)
		{
			ret
		}
		.method public virtual hidebysig newslot 
			instance class [mscorlib]'System.Threading.Tasks.Task`1'<bool> WaitOutputLineReceivedAsync(class [System]System.Text.RegularExpressions.Regex regex, valuetype [mscorlib]System.TimeSpan timeout, valuetype [mscorlib]System.Threading.CancellationToken token)
		{
			ret
		}
		.method public virtual hidebysig 
			instance void Write(uint8[] buffer, int32 offset, int32 count)
		{
			ret
		}
		.method public virtual hidebysig newslot 
			instance void Write(char[] chars, int32 offset, int32 count)
		{
			ret
		}
		.method public virtual hidebysig newslot 
			instance void Write(string text)
		{
			ret
		}
		.method public virtual hidebysig newslot 
			instance void Write(string format, object[] args)
		{
			.param [2]
			.custom instance void [mscorlib]System.ParamArrayAttribute::.ctor() = { }
			ret
		}
		.method public virtual hidebysig newslot 
			instance void WriteLine(string line)
		{
			ret
		}
		.method public virtual hidebysig newslot 
			instance void WriteLine(string format, object[] args)
		{
			.param [2]
			.custom instance void [mscorlib]System.ParamArrayAttribute::.ctor() = { }
			ret
		}
		.method public virtual hidebysig 
			instance void Flush()
		{
			ret
		}
		.method public virtual hidebysig 
			instance void Close()
		{
			ret
		}
		.method public virtual hidebysig newslot 
			instance void Clear()
		{
			ret
		}
		.method public virtual hidebysig specialname 
			instance bool get_CanRead()
		{
			ret
		}
		.method public virtual hidebysig specialname 
			instance bool get_CanSeek()
		{
			ret
		}
		.method public virtual hidebysig specialname 
			instance bool get_CanWrite()
		{
			ret
		}
		.method public virtual hidebysig specialname 
			instance int64 get_Position()
		{
			ret
		}
		.method public virtual hidebysig specialname 
			instance void set_Position(int64 'value')
		{
			ret
		}
		.method public virtual hidebysig 
			instance int64 Seek(int64 offset, valuetype [mscorlib]'System.IO.SeekOrigin' origin)
		{
			ret
		}
		.method public virtual hidebysig 
			instance void SetLength(int64 'value')
		{
			ret
		}
		.property instance bool Blocking()
		{
			.get instance bool liblinux.Shell.ShellStream::get_Blocking()
			.set instance void liblinux.Shell.ShellStream::set_Blocking(bool)
		}
		.property instance bool CanRead()
		{
			.get instance bool liblinux.Shell.ShellStream::get_CanRead()
		}
		.property instance bool CanSeek()
		{
			.get instance bool liblinux.Shell.ShellStream::get_CanSeek()
		}
		.property instance bool CanWrite()
		{
			.get instance bool liblinux.Shell.ShellStream::get_CanWrite()
		}
		.property instance bool Eof()
		{
			.get instance bool liblinux.Shell.ShellStream::get_Eof()
		}
		.property instance int64 Length()
		{
			.get instance int64 liblinux.Shell.ShellStream::get_Length()
		}
		.property instance int64 Position()
		{
			.get instance int64 liblinux.Shell.ShellStream::get_Position()
			.set instance void liblinux.Shell.ShellStream::set_Position(int64)
		}
	}
	.class public StreamingShell
		extends liblinux.Shell.ShellBase
		implements liblinux.Shell.IStreamingShell, [mscorlib]System.IDisposable
	{
		.method public final virtual hidebysig newslot specialname 
			instance void add_Opened(class [mscorlib]System.EventHandler 'value')
		{
			.custom instance void [mscorlib]System.Runtime.CompilerServices.CompilerGeneratedAttribute::.ctor() = { }
			ret
		}
		.method public final virtual hidebysig newslot specialname 
			instance void remove_Opened(class [mscorlib]System.EventHandler 'value')
		{
			.custom instance void [mscorlib]System.Runtime.CompilerServices.CompilerGeneratedAttribute::.ctor() = { }
			ret
		}
		.method public final virtual hidebysig newslot specialname 
			instance void add_Disconnected(class [mscorlib]System.EventHandler 'value')
		{
			.custom instance void [mscorlib]System.Runtime.CompilerServices.CompilerGeneratedAttribute::.ctor() = { }
			ret
		}
		.method public final virtual hidebysig newslot specialname 
			instance void remove_Disconnected(class [mscorlib]System.EventHandler 'value')
		{
			.custom instance void [mscorlib]System.Runtime.CompilerServices.CompilerGeneratedAttribute::.ctor() = { }
			ret
		}
		.method public final virtual hidebysig newslot specialname 
			instance void add_OutputReceived(class [mscorlib]'System.EventHandler`1'<class liblinux.Shell.OutputReceivedEventArgs> 'value')
		{
			.custom instance void [mscorlib]System.Runtime.CompilerServices.CompilerGeneratedAttribute::.ctor() = { }
			ret
		}
		.method public final virtual hidebysig newslot specialname 
			instance void remove_OutputReceived(class [mscorlib]'System.EventHandler`1'<class liblinux.Shell.OutputReceivedEventArgs> 'value')
		{
			.custom instance void [mscorlib]System.Runtime.CompilerServices.CompilerGeneratedAttribute::.ctor() = { }
			ret
		}
		.method public final virtual hidebysig newslot specialname 
			instance void add_ErrorOccured(class [mscorlib]'System.EventHandler`1'<class liblinux.ErrorOccuredEventArgs> 'value')
		{
			.custom instance void [mscorlib]System.Runtime.CompilerServices.CompilerGeneratedAttribute::.ctor() = { }
			ret
		}
		.method public final virtual hidebysig newslot specialname 
			instance void remove_ErrorOccured(class [mscorlib]'System.EventHandler`1'<class liblinux.ErrorOccuredEventArgs> 'value')
		{
			.custom instance void [mscorlib]System.Runtime.CompilerServices.CompilerGeneratedAttribute::.ctor() = { }
			ret
		}
		.method public final virtual hidebysig newslot specialname 
			instance void add_Closed(class [mscorlib]System.EventHandler 'value')
		{
			.custom instance void [mscorlib]System.Runtime.CompilerServices.CompilerGeneratedAttribute::.ctor() = { }
			ret
		}
		.method public final virtual hidebysig newslot specialname 
			instance void remove_Closed(class [mscorlib]System.EventHandler 'value')
		{
			.custom instance void [mscorlib]System.Runtime.CompilerServices.CompilerGeneratedAttribute::.ctor() = { }
			ret
		}
		.method public final virtual hidebysig newslot specialname 
			instance bool get_DelayOutputReceiveEvents()
		{
			ret
		}
		.method public final virtual hidebysig newslot specialname 
			instance void set_DelayOutputReceiveEvents(bool 'value')
		{
			ret
		}
		.method public final virtual hidebysig newslot specialname 
			instance bool get_IsOpen()
		{
			ret
		}
		.method public virtual hidebysig newslot specialname 
			instance bool get_IsAttached()
		{
			ret
		}
		.method public hidebysig specialname 
			instance void .ctor()
		{
			ret
		}
		.method public hidebysig specialname 
			instance void .ctor(class liblinux.RemoteSystemBase remoteSystem)
		{
			ret
		}
		.method public hidebysig specialname 
			instance void .ctor(class liblinux.RemoteSystemBase remoteSystem, class liblinux.Shell.ShellCreateOptions options)
		{
			ret
		}
		.method public virtual hidebysig newslot 
			instance void Open(class liblinux.RemoteSystemBase remoteSystem)
		{
			ret
		}
		.method public virtual hidebysig newslot 
			instance void Open(class liblinux.RemoteSystemBase remoteSystem, class liblinux.Shell.ShellCreateOptions options)
		{
			ret
		}
		.method public final virtual hidebysig newslot 
			instance void BeginOutputRead()
		{
			ret
		}
		.method family hidebysig 
			instance void ThrowIfNotOpen()
		{
			ret
		}
		.method public virtual hidebysig 
			instance void Close()
		{
			ret
		}
		.method public virtual hidebysig 
			instance void Dispose()
		{
			ret
		}
		.method public virtual hidebysig 
			instance void Write(uint8[] buffer, int32 offset, int32 count)
		{
			ret
		}
		.method public virtual hidebysig 
			instance void Write(char[] chars, int32 offset, int32 count)
		{
			ret
		}
		.method public virtual hidebysig 
			instance void Write(string text)
		{
			ret
		}
		.method public virtual hidebysig 
			instance void Write(string format, object[] args)
		{
			.param [2]
			.custom instance void [mscorlib]System.ParamArrayAttribute::.ctor() = { }
			ret
		}
		.method public virtual hidebysig 
			instance void WriteLine(string line)
		{
			ret
		}
		.method public virtual hidebysig 
			instance void WriteLine(string format, object[] args)
		{
			.param [2]
			.custom instance void [mscorlib]System.ParamArrayAttribute::.ctor() = { }
			ret
		}
		.method public virtual hidebysig 
			instance void Flush()
		{
			ret
		}
		.method family virtual hidebysig 
			instance void WaitOutputReceived()
		{
			ret
		}
		.method family virtual hidebysig 
			instance bool WaitOutputReceived(valuetype [mscorlib]System.TimeSpan timeout)
		{
			ret
		}
		.method family virtual hidebysig 
			instance void OnBeforeOpen()
		{
			ret
		}
		.method family virtual hidebysig 
			instance void OnOpened()
		{
			ret
		}
		.method family virtual hidebysig 
			instance void OnOutputReceived(uint8[] bytes, int32 count)
		{
			ret
		}
		.method family virtual hidebysig 
			instance void OnErrorOccured(class [mscorlib]System.Exception ex)
		{
			ret
		}
		.method family virtual hidebysig 
			instance void OnClosed()
		{
			ret
		}
		.method family virtual hidebysig 
			instance void OnDisconnected()
		{
			ret
		}
		.method family virtual hidebysig newslot 
			instance void Open<(liblinux.Shell.StreamingShell) 'Shell'>(!!0 shell)
		{
			ret
		}
		.method family virtual hidebysig newslot 
			instance void OnAttached<(liblinux.Shell.StreamingShell) 'Shell'>(!!0 shell)
		{
			ret
		}
		.method family virtual hidebysig newslot 
			instance void OnDetached<(liblinux.Shell.StreamingShell) 'Shell'>(!!0 shell)
		{
			ret
		}
		.method family virtual hidebysig newslot 
			instance void OnOutputReceived(string text)
		{
			ret
		}
		.method famorassem virtual hidebysig newslot 
			instance void OnAttachedBeforeOpen()
		{
			ret
		}
		.method famorassem virtual hidebysig newslot 
			instance void OnAttachedOpened()
		{
			ret
		}
		.method famorassem virtual hidebysig newslot 
			instance void OnAttachedOutputReceived(uint8[] bytes, int32 count)
		{
			ret
		}
		.method famorassem virtual hidebysig newslot 
			instance void OnAttachedOutputReceived(string text)
		{
			ret
		}
		.method famorassem virtual hidebysig newslot 
			instance void OnAttachedErrorOccured(class [mscorlib]System.Exception ex)
		{
			ret
		}
		.method famorassem virtual hidebysig newslot 
			instance void OnAttachedClosed()
		{
			ret
		}
		.method famorassem virtual hidebysig newslot 
			instance void OnAttachedDisconnected()
		{
			ret
		}
		.method family hidebysig 
			instance void NotifyOpened()
		{
			ret
		}
		.method family hidebysig 
			instance void NotifyOutputReceived(string text)
		{
			ret
		}
		.method family hidebysig 
			instance void NotifyErrorOccured(class [mscorlib]System.Exception ex)
		{
			ret
		}
		.method family hidebysig 
			instance void NotifyClosed()
		{
			ret
		}
		.method family hidebysig 
			instance void NotifyDisconnected()
		{
			ret
		}
		.event [mscorlib]System.EventHandler Closed
		{
			.addon instance void liblinux.Shell.StreamingShell::add_Closed(class [mscorlib]System.EventHandler)
			.removeon instance void liblinux.Shell.StreamingShell::remove_Closed(class [mscorlib]System.EventHandler)
		}
		.event [mscorlib]System.EventHandler Disconnected
		{
			.addon instance void liblinux.Shell.StreamingShell::add_Disconnected(class [mscorlib]System.EventHandler)
			.removeon instance void liblinux.Shell.StreamingShell::remove_Disconnected(class [mscorlib]System.EventHandler)
		}
		.event class [mscorlib]'System.EventHandler`1'<class liblinux.ErrorOccuredEventArgs> ErrorOccured
		{
			.addon instance void liblinux.Shell.StreamingShell::add_ErrorOccured(class [mscorlib]'System.EventHandler`1'<class liblinux.ErrorOccuredEventArgs>)
			.removeon instance void liblinux.Shell.StreamingShell::remove_ErrorOccured(class [mscorlib]'System.EventHandler`1'<class liblinux.ErrorOccuredEventArgs>)
		}
		.event [mscorlib]System.EventHandler Opened
		{
			.addon instance void liblinux.Shell.StreamingShell::add_Opened(class [mscorlib]System.EventHandler)
			.removeon instance void liblinux.Shell.StreamingShell::remove_Opened(class [mscorlib]System.EventHandler)
		}
		.event class [mscorlib]'System.EventHandler`1'<class liblinux.Shell.OutputReceivedEventArgs> OutputReceived
		{
			.addon instance void liblinux.Shell.StreamingShell::add_OutputReceived(class [mscorlib]'System.EventHandler`1'<class liblinux.Shell.OutputReceivedEventArgs>)
			.removeon instance void liblinux.Shell.StreamingShell::remove_OutputReceived(class [mscorlib]'System.EventHandler`1'<class liblinux.Shell.OutputReceivedEventArgs>)
		}
		.property instance bool DelayOutputReceiveEvents()
		{
			.get instance bool liblinux.Shell.StreamingShell::get_DelayOutputReceiveEvents()
			.set instance void liblinux.Shell.StreamingShell::set_DelayOutputReceiveEvents(bool)
		}
		.property instance bool IsAttached()
		{
			.get instance bool liblinux.Shell.StreamingShell::get_IsAttached()
		}
		.property instance bool IsOpen()
		{
			.get instance bool liblinux.Shell.StreamingShell::get_IsOpen()
		}
	}
	.class public SuperUserSecurityContext
		extends liblinux.Shell.SecurityContext
	{
		.method public hidebysig specialname 
			instance class [mscorlib]System.Security.SecureString get_Password()
		{
			ret
		}
		.method public hidebysig specialname 
			instance void set_Password(class [mscorlib]System.Security.SecureString 'value')
		{
			ret
		}
		.method public hidebysig specialname 
			instance void .ctor()
		{
			ret
		}
		.method public hidebysig specialname 
			instance void .ctor(class [mscorlib]System.Security.SecureString password)
		{
			ret
		}
		.property instance class [mscorlib]System.Security.SecureString Password()
		{
			.get instance class [mscorlib]System.Security.SecureString liblinux.Shell.SuperUserSecurityContext::get_Password()
			.set instance void liblinux.Shell.SuperUserSecurityContext::set_Password(class [mscorlib]System.Security.SecureString)
		}
	}
	.class public UserSecurityContext
		extends liblinux.Shell.SecurityContext
	{
		.method public hidebysig specialname 
			instance string get_UserName()
		{
			ret
		}
		.method public hidebysig specialname 
			instance void set_UserName(string 'value')
		{
			ret
		}
		.method public hidebysig specialname 
			instance class [mscorlib]System.Security.SecureString get_Password()
		{
			ret
		}
		.method public hidebysig specialname 
			instance void set_Password(class [mscorlib]System.Security.SecureString 'value')
		{
			ret
		}
		.method public hidebysig specialname 
			instance void .ctor(string userName)
		{
			ret
		}
		.method public hidebysig specialname 
			instance void .ctor(string userName, class [mscorlib]System.Security.SecureString password)
		{
			ret
		}
		.property instance class [mscorlib]System.Security.SecureString Password()
		{
			.get instance class [mscorlib]System.Security.SecureString liblinux.Shell.UserSecurityContext::get_Password()
			.set instance void liblinux.Shell.UserSecurityContext::set_Password(class [mscorlib]System.Security.SecureString)
		}
		.property instance string UserName()
		{
			.get instance string liblinux.Shell.UserSecurityContext::get_UserName()
			.set instance void liblinux.Shell.UserSecurityContext::set_UserName(string)
		}
	}
}
.namespace liblinux.Shell.Extensions
{
	.class public ShellWithLines
		extends liblinux.Shell.Shell
	{
		.method public hidebysig specialname 
			instance void add_OutputLineReceived(class [mscorlib]'System.EventHandler`1'<class liblinux.Shell.OutputReceivedEventArgs> 'value')
		{
			.custom instance void [mscorlib]System.Runtime.CompilerServices.CompilerGeneratedAttribute::.ctor() = { }
			ret
		}
		.method public hidebysig specialname 
			instance void remove_OutputLineReceived(class [mscorlib]'System.EventHandler`1'<class liblinux.Shell.OutputReceivedEventArgs> 'value')
		{
			.custom instance void [mscorlib]System.Runtime.CompilerServices.CompilerGeneratedAttribute::.ctor() = { }
			ret
		}
		.method public hidebysig specialname 
			instance void .ctor()
		{
			ret
		}
		.method public hidebysig specialname 
			instance void .ctor(class liblinux.RemoteSystemBase remoteSystem)
		{
			ret
		}
		.method public hidebysig specialname 
			instance void .ctor(class liblinux.RemoteSystemBase remoteSystem, class liblinux.Shell.ShellCreateOptions options)
		{
			ret
		}
		.method family virtual hidebysig 
			instance void OnOutputReceived(string text)
		{
			ret
		}
		.event class [mscorlib]'System.EventHandler`1'<class liblinux.Shell.OutputReceivedEventArgs> OutputLineReceived
		{
			.addon instance void liblinux.Shell.Extensions.ShellWithLines::add_OutputLineReceived(class [mscorlib]'System.EventHandler`1'<class liblinux.Shell.OutputReceivedEventArgs>)
			.removeon instance void liblinux.Shell.Extensions.ShellWithLines::remove_OutputLineReceived(class [mscorlib]'System.EventHandler`1'<class liblinux.Shell.OutputReceivedEventArgs>)
		}
	}
	.class public StreamingShellWithLines
		extends liblinux.Shell.StreamingShell
	{
		.method public hidebysig specialname 
			instance void add_OutputLineReceived(class [mscorlib]'System.EventHandler`1'<class liblinux.Shell.OutputReceivedEventArgs> 'value')
		{
			.custom instance void [mscorlib]System.Runtime.CompilerServices.CompilerGeneratedAttribute::.ctor() = { }
			ret
		}
		.method public hidebysig specialname 
			instance void remove_OutputLineReceived(class [mscorlib]'System.EventHandler`1'<class liblinux.Shell.OutputReceivedEventArgs> 'value')
		{
			.custom instance void [mscorlib]System.Runtime.CompilerServices.CompilerGeneratedAttribute::.ctor() = { }
			ret
		}
		.method public hidebysig specialname 
			instance void .ctor()
		{
			ret
		}
		.method public hidebysig specialname 
			instance void .ctor(class liblinux.RemoteSystemBase remoteSystem)
		{
			ret
		}
		.method public hidebysig specialname 
			instance void .ctor(class liblinux.RemoteSystemBase remoteSystem, class liblinux.Shell.ShellCreateOptions options)
		{
			ret
		}
		.method family virtual hidebysig 
			instance void OnOutputReceived(string text)
		{
			ret
		}
		.event class [mscorlib]'System.EventHandler`1'<class liblinux.Shell.OutputReceivedEventArgs> OutputLineReceived
		{
			.addon instance void liblinux.Shell.Extensions.StreamingShellWithLines::add_OutputLineReceived(class [mscorlib]'System.EventHandler`1'<class liblinux.Shell.OutputReceivedEventArgs>)
			.removeon instance void liblinux.Shell.Extensions.StreamingShellWithLines::remove_OutputLineReceived(class [mscorlib]'System.EventHandler`1'<class liblinux.Shell.OutputReceivedEventArgs>)
		}
	}
}
.namespace liblinux.Shell.Unified
{
	.class public interface abstract 'ICommandHost`1'<+ (liblinux.Shell.ICommand) 'TCommand'>
	{
		.method public virtual hidebysig newslot abstract 
			instance !0 ExecuteCommand(string commandText)
		{
		}
		.method public virtual hidebysig newslot abstract 
			instance !0 ExecuteCommand(string commandText, int32 timeout)
		{
		}
		.method public virtual hidebysig newslot abstract 
			instance !0 ExecuteCommand(string commandText, valuetype [mscorlib]System.TimeSpan timeout)
		{
		}
	}
}<|MERGE_RESOLUTION|>--- conflicted
+++ resolved
@@ -26,11 +26,7 @@
 	.custom instance void [mscorlib]System.Runtime.InteropServices.ComVisibleAttribute::.ctor(bool) = { bool(false) }
 	.publickey = (00 24 00 00 04 80 00 00 94 00 00 00 06 02 00 00 00 24 00 00 52 53 41 31 00 04 00 00 01 00 01 00 07 D1 FA 57 C4 AE D9 F0 A3 2E 84 AA 0F AE FD 0D E9 E8 FD 6A EC 8F 87 FB 03 76 6C 83 4C 99 92 1E B2 3B E7 9A D9 D5 DC C1 DD 9A D2 36 13 21 02 90 0B 72 3C F9 80 95 7F C4 E1 77 10 8F C6 07 77 4F 29 E8 32 0E 92 EA 05 EC E4 E8 21 C0 A5 EF E8 F1 64 5C 4C 0C 93 C1 AB 99 28 5D 62 2C AA 65 2C 1D FA D6 3D 74 5D 6F 2D E5 F1 7E 5E AF 0F C4 96 3D 26 1C 8A 12 43 65 18 20 6D C0 93 34 4D 5A D2 93)
 	.hash algorithm 0x00008004
-<<<<<<< HEAD
-	.ver 14:0:0:0
-=======
 	.ver 16:0:0:0
->>>>>>> b6f9bdea
 }
 .namespace liblinux
 {
